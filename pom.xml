<?xml version="1.0" encoding="UTF-8"?>
<!--
  ~ The MIT License
  ~
  ~ Copyright (c) 2013-2014, CloudBees, Inc.
  ~
  ~ Permission is hereby granted, free of charge, to any person obtaining a copy
  ~ of this software and associated documentation files (the "Software"), to deal
  ~ in the Software without restriction, including without limitation the rights
  ~ to use, copy, modify, merge, publish, distribute, sublicense, and/or sell
  ~ copies of the Software, and to permit persons to whom the Software is
  ~ furnished to do so, subject to the following conditions:
  ~
  ~ The above copyright notice and this permission notice shall be included in
  ~ all copies or substantial portions of the Software.
  ~
  ~ THE SOFTWARE IS PROVIDED "AS IS", WITHOUT WARRANTY OF ANY KIND, EXPRESS OR
  ~ IMPLIED, INCLUDING BUT NOT LIMITED TO THE WARRANTIES OF MERCHANTABILITY,
  ~ FITNESS FOR A PARTICULAR PURPOSE AND NONINFRINGEMENT. IN NO EVENT SHALL THE
  ~ AUTHORS OR COPYRIGHT HOLDERS BE LIABLE FOR ANY CLAIM, DAMAGES OR OTHER
  ~ LIABILITY, WHETHER IN AN ACTION OF CONTRACT, TORT OR OTHERWISE, ARISING FROM,
  ~ OUT OF OR IN CONNECTION WITH THE SOFTWARE OR THE USE OR OTHER DEALINGS IN
  ~ THE SOFTWARE.
  -->

<project xmlns="http://maven.apache.org/POM/4.0.0" xmlns:xsi="http://www.w3.org/2001/XMLSchema-instance" xsi:schemaLocation="http://maven.apache.org/POM/4.0.0 http://maven.apache.org/xsd/maven-4.0.0.xsd">
    <modelVersion>4.0.0</modelVersion>
    <parent>
        <groupId>org.jenkins-ci.plugins</groupId>
        <artifactId>plugin</artifactId>
        <version>3.19</version>
        <relativePath />
    </parent>
    <groupId>org.jenkins-ci.plugins.workflow</groupId>
    <artifactId>workflow-durable-task-step</artifactId>
    <version>${revision}${changelist}</version>
    <packaging>hpi</packaging>
    <name>Pipeline: Nodes and Processes</name>
    <url>https://wiki.jenkins.io/display/JENKINS/Pipeline+Nodes+and+Processes+Plugin</url>
    <licenses>
        <license>
            <name>MIT License</name>
            <url>https://opensource.org/licenses/MIT</url>
        </license>
    </licenses>
    <scm>
        <connection>scm:git:git://github.com/jenkinsci/${project.artifactId}-plugin.git</connection>
        <developerConnection>scm:git:git@github.com:jenkinsci/${project.artifactId}-plugin.git</developerConnection>
        <url>https://github.com/jenkinsci/${project.artifactId}-plugin</url>
        <tag>${scmTag}</tag>
    </scm>
    <repositories>
        <repository>
            <id>repo.jenkins-ci.org</id>
            <url>https://repo.jenkins-ci.org/public/</url>
        </repository>
    </repositories>
    <pluginRepositories>
        <pluginRepository>
            <id>repo.jenkins-ci.org</id>
            <url>https://repo.jenkins-ci.org/public/</url>
        </pluginRepository>
    </pluginRepositories>
    <properties>
        <revision>2.21</revision>
        <changelist>-SNAPSHOT</changelist>
        <jenkins.version>2.73.3</jenkins.version>
        <java.level>8</java.level>
        <workflow-step-api-plugin.version>2.13</workflow-step-api-plugin.version>
        <workflow-support-plugin.version>2.20</workflow-support-plugin.version>
    </properties>
    <dependencies>
        <dependency>
            <groupId>org.jenkins-ci.plugins.workflow</groupId>
            <artifactId>workflow-step-api</artifactId>
            <version>${workflow-step-api-plugin.version}</version>
        </dependency>
        <dependency>
            <groupId>org.jenkins-ci.plugins</groupId>
            <artifactId>durable-task</artifactId>
<<<<<<< HEAD
            <version>1.23-rc127.e219d474cdd6</version> <!-- TODO https://github.com/jenkinsci/durable-task-plugin/pull/62 -->
=======
            <version>1.24</version>
>>>>>>> 4bac0c46
        </dependency>
        <dependency>
            <groupId>org.jenkins-ci.plugins.workflow</groupId>
            <artifactId>workflow-api</artifactId>
            <version>2.25</version>
        </dependency>
        <dependency>
            <groupId>org.jenkins-ci.plugins.workflow</groupId>
            <artifactId>workflow-support</artifactId>
            <version>${workflow-support-plugin.version}</version>
        </dependency>
        <dependency>
            <groupId>org.jenkins-ci.plugins.workflow</groupId>
            <artifactId>workflow-cps</artifactId>
            <version>2.22</version>
            <scope>test</scope>
        </dependency>
        <dependency>
            <groupId>org.jenkins-ci.plugins.workflow</groupId>
            <artifactId>workflow-job</artifactId>
            <version>2.24-rc765.2c5d9ffed127</version> <!-- TODO https://github.com/jenkinsci/workflow-job-plugin/pull/89 -->
            <scope>test</scope>
        </dependency>
        <dependency>
            <groupId>org.jenkins-ci.plugins.workflow</groupId>
            <artifactId>workflow-basic-steps</artifactId>
            <version>1.15</version>
            <scope>test</scope>
        </dependency>
        <dependency>
            <groupId>org.jenkins-ci.plugins</groupId>
            <artifactId>pipeline-stage-step</artifactId>
            <version>2.2</version>
            <scope>test</scope>
        </dependency>
        <dependency>
            <groupId>org.jenkins-ci.plugins.workflow</groupId>
            <artifactId>workflow-step-api</artifactId>
            <version>${workflow-step-api-plugin.version}</version>
            <classifier>tests</classifier>
            <scope>test</scope>
        </dependency>
        <dependency>
            <groupId>org.jenkins-ci.plugins.workflow</groupId>
            <artifactId>workflow-support</artifactId>
            <version>${workflow-support-plugin.version}</version>
            <classifier>tests</classifier>
            <scope>test</scope>
        </dependency>
        <dependency>
            <groupId>org.jenkins-ci.plugins.workflow</groupId>
            <artifactId>workflow-scm-step</artifactId>
            <version>2.3</version>
            <scope>test</scope>
        </dependency>
        <dependency>
            <groupId>org.jenkins-ci.plugins</groupId>
            <artifactId>script-security</artifactId>
            <version>1.39</version>
        </dependency>
        <dependency>
            <groupId>org.jenkins-ci.plugins</groupId>
            <artifactId>structs</artifactId>
            <version>1.10</version>
        </dependency>
        <dependency>
            <groupId>org.jenkins-ci.plugins</groupId>
            <artifactId>scm-api</artifactId>
            <version>2.2.6</version>
        </dependency>
    </dependencies>
</project><|MERGE_RESOLUTION|>--- conflicted
+++ resolved
@@ -78,11 +78,7 @@
         <dependency>
             <groupId>org.jenkins-ci.plugins</groupId>
             <artifactId>durable-task</artifactId>
-<<<<<<< HEAD
-            <version>1.23-rc127.e219d474cdd6</version> <!-- TODO https://github.com/jenkinsci/durable-task-plugin/pull/62 -->
-=======
-            <version>1.24</version>
->>>>>>> 4bac0c46
+            <version>1.25-rc353.399e3eb7deb7</version> <!-- TODO https://github.com/jenkinsci/durable-task-plugin/pull/60 -->
         </dependency>
         <dependency>
             <groupId>org.jenkins-ci.plugins.workflow</groupId>
