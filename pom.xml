<?xml version="1.0" encoding="UTF-8"?>
<!--
  ~ The MIT License
  ~
  ~ Copyright (c) 2013-2014, CloudBees, Inc.
  ~
  ~ Permission is hereby granted, free of charge, to any person obtaining a copy
  ~ of this software and associated documentation files (the "Software"), to deal
  ~ in the Software without restriction, including without limitation the rights
  ~ to use, copy, modify, merge, publish, distribute, sublicense, and/or sell
  ~ copies of the Software, and to permit persons to whom the Software is
  ~ furnished to do so, subject to the following conditions:
  ~
  ~ The above copyright notice and this permission notice shall be included in
  ~ all copies or substantial portions of the Software.
  ~
  ~ THE SOFTWARE IS PROVIDED "AS IS", WITHOUT WARRANTY OF ANY KIND, EXPRESS OR
  ~ IMPLIED, INCLUDING BUT NOT LIMITED TO THE WARRANTIES OF MERCHANTABILITY,
  ~ FITNESS FOR A PARTICULAR PURPOSE AND NONINFRINGEMENT. IN NO EVENT SHALL THE
  ~ AUTHORS OR COPYRIGHT HOLDERS BE LIABLE FOR ANY CLAIM, DAMAGES OR OTHER
  ~ LIABILITY, WHETHER IN AN ACTION OF CONTRACT, TORT OR OTHERWISE, ARISING FROM,
  ~ OUT OF OR IN CONNECTION WITH THE SOFTWARE OR THE USE OR OTHER DEALINGS IN
  ~ THE SOFTWARE.
  -->

<project xmlns="http://maven.apache.org/POM/4.0.0" xmlns:xsi="http://www.w3.org/2001/XMLSchema-instance" xsi:schemaLocation="http://maven.apache.org/POM/4.0.0 http://maven.apache.org/maven-v4_0_0.xsd">
    <modelVersion>4.0.0</modelVersion>
    <parent>
        <groupId>org.jenkins-ci.plugins</groupId>
        <artifactId>plugin</artifactId>
        <version>4.30</version>
        <relativePath />
    </parent>
    <groupId>org.jenkins-ci.plugins.workflow</groupId>
    <artifactId>workflow-durable-task-step</artifactId>
    <version>${revision}${changelist}</version>
    <packaging>hpi</packaging>
    <name>Pipeline: Nodes and Processes</name>
    <description>
       Pipeline steps locking agents and workspaces, and running external processes that may survive a Jenkins restart or agent reconnection.
    </description>
    <url>https://github.com/jenkinsci/workflow-durable-task-step-plugin</url>
    <licenses>
        <license>
            <name>MIT License</name>
            <url>https://opensource.org/licenses/MIT</url>
        </license>
    </licenses>
    <scm>
        <connection>scm:git:git://github.com/${gitHubRepo}.git</connection>
        <developerConnection>scm:git:git@github.com:${gitHubRepo}.git</developerConnection>
        <url>https://github.com/${gitHubRepo}</url>
        <tag>${scmTag}</tag>
    </scm>
    <repositories>
        <repository>
            <id>repo.jenkins-ci.org</id>
            <url>https://repo.jenkins-ci.org/public/</url>
        </repository>
    </repositories>
    <pluginRepositories>
        <pluginRepository>
            <id>repo.jenkins-ci.org</id>
            <url>https://repo.jenkins-ci.org/public/</url>
        </pluginRepository>
    </pluginRepositories>
    <properties>
        <revision>2.41</revision>
        <changelist>-SNAPSHOT</changelist>
        <jenkins.version>2.303.3</jenkins.version>
        <java.level>8</java.level>
        <useBeta>true</useBeta>
        <gitHubRepo>jenkinsci/${project.artifactId}-plugin</gitHubRepo>
        <hpi.compatibleSinceVersion>2.40</hpi.compatibleSinceVersion>
    </properties>
    <dependencyManagement>
        <dependencies>
            <dependency>
                <groupId>io.jenkins.tools.bom</groupId>
<<<<<<< HEAD
                <artifactId>bom-2.303.x</artifactId>
                <version>987.v4ade2e49fe70</version>
=======
                <artifactId>bom-2.249.x</artifactId>
                <version>887.vae9c8ac09ff7</version>
>>>>>>> 9e371d90
                <scope>import</scope>
                <type>pom</type>
            </dependency>
        </dependencies>
    </dependencyManagement>
    <dependencies>
        <dependency>
            <groupId>org.jenkins-ci.plugins.workflow</groupId>
            <artifactId>workflow-step-api</artifactId>
        </dependency>
        <dependency>
            <groupId>org.jenkins-ci.plugins</groupId>
            <artifactId>durable-task</artifactId>
        </dependency>
        <dependency>
            <groupId>org.jenkins-ci.plugins.workflow</groupId>
            <artifactId>workflow-api</artifactId>
        </dependency>
        <dependency>
            <groupId>org.jenkins-ci.plugins.workflow</groupId>
            <artifactId>workflow-support</artifactId>
        </dependency>
        <dependency>
            <groupId>org.jenkins-ci.plugins.workflow</groupId>
            <artifactId>workflow-cps</artifactId>
            <version>2633.v6baeedc13805</version>
            <scope>test</scope>
        </dependency>
        <dependency>
            <groupId>org.jenkins-ci.plugins.workflow</groupId>
            <artifactId>workflow-job</artifactId>
            <scope>test</scope>
        </dependency>
        <dependency>
            <groupId>org.jenkins-ci.plugins.workflow</groupId>
            <artifactId>workflow-basic-steps</artifactId>
            <scope>test</scope>
        </dependency>
        <dependency>
            <groupId>org.jenkins-ci.plugins</groupId>
            <artifactId>pipeline-stage-step</artifactId>
            <scope>test</scope>
        </dependency>
        <dependency>
            <groupId>org.jenkins-ci.plugins.workflow</groupId>
            <artifactId>workflow-step-api</artifactId>
            <classifier>tests</classifier>
            <scope>test</scope>
        </dependency>
        <dependency>
            <groupId>org.jenkins-ci.plugins.workflow</groupId>
            <artifactId>workflow-support</artifactId>
            <classifier>tests</classifier>
            <scope>test</scope>
        </dependency>
        <dependency>
            <groupId>org.jenkins-ci.plugins</groupId>
            <artifactId>credentials-binding</artifactId>
            <scope>test</scope>
        </dependency>
        <dependency>
            <groupId>org.jenkins-ci.plugins.workflow</groupId>
            <artifactId>workflow-scm-step</artifactId>
            <scope>test</scope>
        </dependency>
        <dependency>
            <groupId>org.jenkins-ci.plugins</groupId>
            <artifactId>script-security</artifactId>
        </dependency>
        <dependency>
            <groupId>org.jenkins-ci.plugins</groupId>
            <artifactId>structs</artifactId>
        </dependency>
        <dependency>
            <groupId>org.jenkins-ci.plugins</groupId>
            <artifactId>scm-api</artifactId>
        </dependency>
        <dependency>
            <groupId>io.jenkins.plugins</groupId>
            <artifactId>generic-environment-filters</artifactId>
            <version>1.2</version>
            <scope>test</scope>
        </dependency>
    </dependencies>
</project><|MERGE_RESOLUTION|>--- conflicted
+++ resolved
@@ -77,13 +77,8 @@
         <dependencies>
             <dependency>
                 <groupId>io.jenkins.tools.bom</groupId>
-<<<<<<< HEAD
                 <artifactId>bom-2.303.x</artifactId>
                 <version>987.v4ade2e49fe70</version>
-=======
-                <artifactId>bom-2.249.x</artifactId>
-                <version>887.vae9c8ac09ff7</version>
->>>>>>> 9e371d90
                 <scope>import</scope>
                 <type>pom</type>
             </dependency>
