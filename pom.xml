<?xml version="1.0" encoding="UTF-8"?>
<!--
  ~ The MIT License
  ~
  ~ Copyright (c) 2013-2014, CloudBees, Inc.
  ~
  ~ Permission is hereby granted, free of charge, to any person obtaining a copy
  ~ of this software and associated documentation files (the "Software"), to deal
  ~ in the Software without restriction, including without limitation the rights
  ~ to use, copy, modify, merge, publish, distribute, sublicense, and/or sell
  ~ copies of the Software, and to permit persons to whom the Software is
  ~ furnished to do so, subject to the following conditions:
  ~
  ~ The above copyright notice and this permission notice shall be included in
  ~ all copies or substantial portions of the Software.
  ~
  ~ THE SOFTWARE IS PROVIDED "AS IS", WITHOUT WARRANTY OF ANY KIND, EXPRESS OR
  ~ IMPLIED, INCLUDING BUT NOT LIMITED TO THE WARRANTIES OF MERCHANTABILITY,
  ~ FITNESS FOR A PARTICULAR PURPOSE AND NONINFRINGEMENT. IN NO EVENT SHALL THE
  ~ AUTHORS OR COPYRIGHT HOLDERS BE LIABLE FOR ANY CLAIM, DAMAGES OR OTHER
  ~ LIABILITY, WHETHER IN AN ACTION OF CONTRACT, TORT OR OTHERWISE, ARISING FROM,
  ~ OUT OF OR IN CONNECTION WITH THE SOFTWARE OR THE USE OR OTHER DEALINGS IN
  ~ THE SOFTWARE.
  -->

<project xmlns="http://maven.apache.org/POM/4.0.0" xmlns:xsi="http://www.w3.org/2001/XMLSchema-instance" xsi:schemaLocation="http://maven.apache.org/POM/4.0.0 http://maven.apache.org/xsd/maven-4.0.0.xsd">
    <modelVersion>4.0.0</modelVersion>
    <parent>
        <groupId>org.jenkins-ci.plugins</groupId>
        <artifactId>plugin</artifactId>
        <version>3.14</version>
        <relativePath />
    </parent>
    <groupId>org.jenkins-ci.plugins.workflow</groupId>
    <artifactId>workflow-durable-task-step</artifactId>
    <version>${revision}${changelist}</version>
    <packaging>hpi</packaging>
    <name>Pipeline: Nodes and Processes</name>
    <url>https://wiki.jenkins.io/display/JENKINS/Pipeline+Nodes+and+Processes+Plugin</url>
    <licenses>
        <license>
            <name>MIT License</name>
            <url>https://opensource.org/licenses/MIT</url>
        </license>
    </licenses>
    <scm>
        <connection>scm:git:git://github.com/jenkinsci/${project.artifactId}-plugin.git</connection>
        <developerConnection>scm:git:git@github.com:jenkinsci/${project.artifactId}-plugin.git</developerConnection>
        <url>https://github.com/jenkinsci/${project.artifactId}-plugin</url>
        <tag>${scmTag}</tag>
    </scm>
    <repositories>
        <repository>
            <id>repo.jenkins-ci.org</id>
            <url>https://repo.jenkins-ci.org/public/</url>
        </repository>
    </repositories>
    <pluginRepositories>
        <pluginRepository>
            <id>repo.jenkins-ci.org</id>
            <url>https://repo.jenkins-ci.org/public/</url>
        </pluginRepository>
    </pluginRepositories>
    <properties>
        <revision>2.20</revision>
        <changelist>-SNAPSHOT</changelist>
        <jenkins.version>2.73.3</jenkins.version>
        <java.level>8</java.level>
        <workflow-step-api-plugin.version>2.13</workflow-step-api-plugin.version>
<<<<<<< HEAD
        <workflow-support-plugin.version>2.19-20180213.183111-2</workflow-support-plugin.version> <!-- TODO https://github.com/jenkinsci/workflow-support-plugin/pull/15 -->
=======
        <workflow-support-plugin.version>2.19-rc287.918f5958551d</workflow-support-plugin.version> <!-- TODO https://github.com/jenkinsci/workflow-support-plugin/pull/56 -->
>>>>>>> 6c424e05
    </properties>
    <dependencies>
        <dependency>
            <groupId>org.jenkins-ci.plugins.workflow</groupId>
            <artifactId>workflow-step-api</artifactId>
            <version>${workflow-step-api-plugin.version}</version>
        </dependency>
        <dependency>
            <groupId>org.jenkins-ci.plugins</groupId>
            <artifactId>durable-task</artifactId>
            <version>1.23-rc127.e219d474cdd6</version> <!-- TODO https://github.com/jenkinsci/durable-task-plugin/pull/62 -->
        </dependency>
        <dependency>
            <groupId>org.jenkins-ci.plugins.workflow</groupId>
            <artifactId>workflow-api</artifactId>
            <version>2.26-SNAPSHOT</version> <!-- TODO pending https://github.com/jenkinsci/workflow-api-plugin/pull/17 -->
        </dependency>
        <dependency>
            <groupId>org.jenkins-ci.plugins.workflow</groupId>
            <artifactId>workflow-support</artifactId>
            <version>${workflow-support-plugin.version}</version>
        </dependency>
        <dependency>
            <groupId>org.jenkins-ci.plugins.workflow</groupId>
            <artifactId>workflow-cps</artifactId>
            <version>2.22</version>
            <scope>test</scope>
        </dependency>
        <dependency>
            <groupId>org.jenkins-ci.plugins.workflow</groupId>
            <artifactId>workflow-job</artifactId>
<<<<<<< HEAD
            <version>2.18-20180213.183217-2</version> <!-- TODO pending https://github.com/jenkinsci/workflow-job-plugin/pull/27 -->
=======
            <version>2.22-rc329.5cb884ef714a</version> <!-- TODO https://github.com/jenkinsci/workflow-job-plugin/pull/89 -->
>>>>>>> 6c424e05
            <scope>test</scope>
        </dependency>
        <dependency>
            <groupId>org.jenkins-ci.plugins.workflow</groupId>
            <artifactId>workflow-basic-steps</artifactId>
            <version>2.2</version>
            <scope>test</scope>
        </dependency>
        <dependency>
            <groupId>org.jenkins-ci.plugins</groupId>
            <artifactId>pipeline-stage-step</artifactId>
            <version>2.2</version>
            <scope>test</scope>
        </dependency>
        <dependency>
            <groupId>org.jenkins-ci.plugins.workflow</groupId>
            <artifactId>workflow-step-api</artifactId>
            <version>${workflow-step-api-plugin.version}</version>
            <classifier>tests</classifier>
            <scope>test</scope>
        </dependency>
        <dependency>
            <groupId>org.jenkins-ci.plugins.workflow</groupId>
            <artifactId>workflow-support</artifactId>
            <version>${workflow-support-plugin.version}</version>
            <classifier>tests</classifier>
            <scope>test</scope>
        </dependency>
        <dependency>
            <groupId>org.jenkins-ci.plugins</groupId>
            <artifactId>credentials-binding</artifactId>
            <version>1.9</version>
            <scope>test</scope>
        </dependency>
        <dependency>
            <groupId>org.jenkins-ci.plugins.workflow</groupId>
            <artifactId>workflow-scm-step</artifactId>
            <version>2.3</version>
            <scope>test</scope>
        </dependency>
        <dependency>
            <groupId>org.jenkins-ci.plugins</groupId>
            <artifactId>script-security</artifactId>
            <version>1.39</version>
        </dependency>
        <dependency>
            <groupId>org.jenkins-ci.plugins</groupId>
            <artifactId>structs</artifactId>
            <version>1.10</version>
        </dependency>
        <dependency>
            <groupId>org.jenkins-ci.plugins</groupId>
            <artifactId>scm-api</artifactId>
            <version>2.2.6</version>
        </dependency>
    </dependencies>
</project><|MERGE_RESOLUTION|>--- conflicted
+++ resolved
@@ -67,11 +67,7 @@
         <jenkins.version>2.73.3</jenkins.version>
         <java.level>8</java.level>
         <workflow-step-api-plugin.version>2.13</workflow-step-api-plugin.version>
-<<<<<<< HEAD
-        <workflow-support-plugin.version>2.19-20180213.183111-2</workflow-support-plugin.version> <!-- TODO https://github.com/jenkinsci/workflow-support-plugin/pull/15 -->
-=======
-        <workflow-support-plugin.version>2.19-rc287.918f5958551d</workflow-support-plugin.version> <!-- TODO https://github.com/jenkinsci/workflow-support-plugin/pull/56 -->
->>>>>>> 6c424e05
+        <workflow-support-plugin.version>2.19-rc254.98b83d2c6e7e</workflow-support-plugin.version> <!-- TODO https://github.com/jenkinsci/workflow-support-plugin/pull/15 -->
     </properties>
     <dependencies>
         <dependency>
@@ -87,7 +83,7 @@
         <dependency>
             <groupId>org.jenkins-ci.plugins.workflow</groupId>
             <artifactId>workflow-api</artifactId>
-            <version>2.26-SNAPSHOT</version> <!-- TODO pending https://github.com/jenkinsci/workflow-api-plugin/pull/17 -->
+            <version>2.28-rc213.834dce0d24ce</version> <!-- TODO https://github.com/jenkinsci/workflow-api-plugin/pull/17 -->
         </dependency>
         <dependency>
             <groupId>org.jenkins-ci.plugins.workflow</groupId>
@@ -103,11 +99,7 @@
         <dependency>
             <groupId>org.jenkins-ci.plugins.workflow</groupId>
             <artifactId>workflow-job</artifactId>
-<<<<<<< HEAD
-            <version>2.18-20180213.183217-2</version> <!-- TODO pending https://github.com/jenkinsci/workflow-job-plugin/pull/27 -->
-=======
-            <version>2.22-rc329.5cb884ef714a</version> <!-- TODO https://github.com/jenkinsci/workflow-job-plugin/pull/89 -->
->>>>>>> 6c424e05
+            <version>2.22-rc300.4c8c8ab531e3</version> <!-- TODO https://github.com/jenkinsci/workflow-job-plugin/pull/27 -->
             <scope>test</scope>
         </dependency>
         <dependency>
