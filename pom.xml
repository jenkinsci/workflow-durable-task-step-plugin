--- conflicted
+++ resolved
@@ -103,17 +103,12 @@
         <dependency>
             <groupId>org.jenkins-ci.plugins.workflow</groupId>
             <artifactId>workflow-cps</artifactId>
-<<<<<<< HEAD
-            <version>2725.v7b_c717eb_12ce</version> <!-- TODO https://github.com/jenkinsci/bom/pull/1187 -->
-=======
             <version>2759.v87459c4eea_ca_</version> <!-- TODO until in BOM -->
->>>>>>> 02b9244f
             <scope>test</scope>
         </dependency>
         <dependency>
             <groupId>org.jenkins-ci.plugins.workflow</groupId>
             <artifactId>workflow-job</artifactId>
-            <version>1186.v8def1a_5f3944</version> <!-- TODO https://github.com/jenkinsci/bom/pull/1187 -->
             <scope>test</scope>
         </dependency>
         <dependency>
@@ -151,7 +146,6 @@
         <dependency>
             <groupId>org.jenkins-ci.plugins</groupId>
             <artifactId>script-security</artifactId>
-            <version>1172.v35f6a_0b_8207e</version> <!-- TODO until in BOM -->
         </dependency>
         <dependency>
             <groupId>org.jenkins-ci.plugins</groupId>
