<?xml version="1.0" encoding="UTF-8"?>
<!--
  ~ The MIT License
  ~
  ~ Copyright (c) 2013-2014, CloudBees, Inc.
  ~
  ~ Permission is hereby granted, free of charge, to any person obtaining a copy
  ~ of this software and associated documentation files (the "Software"), to deal
  ~ in the Software without restriction, including without limitation the rights
  ~ to use, copy, modify, merge, publish, distribute, sublicense, and/or sell
  ~ copies of the Software, and to permit persons to whom the Software is
  ~ furnished to do so, subject to the following conditions:
  ~
  ~ The above copyright notice and this permission notice shall be included in
  ~ all copies or substantial portions of the Software.
  ~
  ~ THE SOFTWARE IS PROVIDED "AS IS", WITHOUT WARRANTY OF ANY KIND, EXPRESS OR
  ~ IMPLIED, INCLUDING BUT NOT LIMITED TO THE WARRANTIES OF MERCHANTABILITY,
  ~ FITNESS FOR A PARTICULAR PURPOSE AND NONINFRINGEMENT. IN NO EVENT SHALL THE
  ~ AUTHORS OR COPYRIGHT HOLDERS BE LIABLE FOR ANY CLAIM, DAMAGES OR OTHER
  ~ LIABILITY, WHETHER IN AN ACTION OF CONTRACT, TORT OR OTHERWISE, ARISING FROM,
  ~ OUT OF OR IN CONNECTION WITH THE SOFTWARE OR THE USE OR OTHER DEALINGS IN
  ~ THE SOFTWARE.
  -->

<project xmlns="http://maven.apache.org/POM/4.0.0" xmlns:xsi="http://www.w3.org/2001/XMLSchema-instance" xsi:schemaLocation="http://maven.apache.org/POM/4.0.0 http://maven.apache.org/xsd/maven-4.0.0.xsd">
    <modelVersion>4.0.0</modelVersion>
    <parent>
        <groupId>org.jenkins-ci.plugins</groupId>
        <artifactId>plugin</artifactId>
<<<<<<< HEAD
        <version>3.12</version>
=======
        <version>3.14</version>
>>>>>>> ff487a49
        <relativePath />
    </parent>
    <groupId>org.jenkins-ci.plugins.workflow</groupId>
    <artifactId>workflow-durable-task-step</artifactId>
    <version>${revision}${changelist}</version>
    <packaging>hpi</packaging>
    <name>Pipeline: Nodes and Processes</name>
    <url>https://wiki.jenkins.io/display/JENKINS/Pipeline+Nodes+and+Processes+Plugin</url>
    <licenses>
        <license>
            <name>MIT License</name>
            <url>https://opensource.org/licenses/MIT</url>
        </license>
    </licenses>
    <scm>
        <connection>scm:git:git://github.com/jenkinsci/${project.artifactId}-plugin.git</connection>
        <developerConnection>scm:git:git@github.com:jenkinsci/${project.artifactId}-plugin.git</developerConnection>
        <url>https://github.com/jenkinsci/${project.artifactId}-plugin</url>
        <tag>${scmTag}</tag>
    </scm>
    <repositories>
        <repository>
            <id>repo.jenkins-ci.org</id>
            <url>https://repo.jenkins-ci.org/public/</url>
        </repository>
    </repositories>
    <pluginRepositories>
        <pluginRepository>
            <id>repo.jenkins-ci.org</id>
            <url>https://repo.jenkins-ci.org/public/</url>
        </pluginRepository>
    </pluginRepositories>
    <properties>
<<<<<<< HEAD
        <jenkins.version>2.121</jenkins.version>
=======
        <revision>2.20</revision>
        <changelist>-SNAPSHOT</changelist>
        <jenkins.version>2.60.3</jenkins.version>
>>>>>>> ff487a49
        <java.level>8</java.level>
        <workflow-step-api-plugin.version>2.13</workflow-step-api-plugin.version>
    </properties>
    <dependencies>
        <dependency>
            <groupId>org.jenkins-ci.plugins.workflow</groupId>
            <artifactId>workflow-step-api</artifactId>
            <version>${workflow-step-api-plugin.version}</version>
        </dependency>
        <dependency>
            <groupId>org.jenkins-ci.plugins</groupId>
            <artifactId>durable-task</artifactId>
            <version>1.18</version>
        </dependency>
        <dependency>
            <groupId>org.jenkins-ci.plugins.workflow</groupId>
            <artifactId>workflow-api</artifactId>
            <version>2.22</version>
        </dependency>
        <dependency>
            <groupId>org.jenkins-ci.plugins.workflow</groupId>
            <artifactId>workflow-support</artifactId>
            <version>2.16</version>
        </dependency>
        <dependency>
            <groupId>org.jenkins-ci.plugins.workflow</groupId>
            <artifactId>workflow-cps</artifactId>
            <version>2.22</version>
            <scope>test</scope>
        </dependency>
        <dependency>
            <groupId>org.jenkins-ci.plugins.workflow</groupId>
            <artifactId>workflow-job</artifactId>
            <version>2.9</version>
            <scope>test</scope>
        </dependency>
        <dependency>
            <groupId>org.jenkins-ci.plugins.workflow</groupId>
            <artifactId>workflow-basic-steps</artifactId>
            <version>1.15</version>
            <scope>test</scope>
        </dependency>
        <dependency>
            <groupId>org.jenkins-ci.plugins</groupId>
            <artifactId>pipeline-stage-step</artifactId>
            <version>2.2</version>
            <scope>test</scope>
        </dependency>
        <dependency>
            <groupId>org.jenkins-ci.plugins.workflow</groupId>
            <artifactId>workflow-step-api</artifactId>
            <version>${workflow-step-api-plugin.version}</version>
            <classifier>tests</classifier>
            <scope>test</scope>
        </dependency>
        <dependency>
            <groupId>org.jenkins-ci.plugins.workflow</groupId>
            <artifactId>workflow-support</artifactId>
            <version>2.13</version>
            <classifier>tests</classifier>
            <scope>test</scope>
        </dependency>
        <dependency>
            <groupId>org.jenkins-ci.plugins.workflow</groupId>
            <artifactId>workflow-scm-step</artifactId>
            <version>2.3</version>
            <scope>test</scope>
        </dependency>
        <dependency>
            <groupId>org.jenkins-ci.plugins</groupId>
            <artifactId>script-security</artifactId>
            <version>1.27</version>
        </dependency>
        <dependency>
            <groupId>org.jenkins-ci.plugins</groupId>
            <artifactId>structs</artifactId>
            <version>1.7</version>
        </dependency>
    </dependencies>
</project><|MERGE_RESOLUTION|>--- conflicted
+++ resolved
@@ -28,11 +28,7 @@
     <parent>
         <groupId>org.jenkins-ci.plugins</groupId>
         <artifactId>plugin</artifactId>
-<<<<<<< HEAD
-        <version>3.12</version>
-=======
-        <version>3.14</version>
->>>>>>> ff487a49
+        <version>3.15</version>
         <relativePath />
     </parent>
     <groupId>org.jenkins-ci.plugins.workflow</groupId>
@@ -66,13 +62,9 @@
         </pluginRepository>
     </pluginRepositories>
     <properties>
-<<<<<<< HEAD
-        <jenkins.version>2.121</jenkins.version>
-=======
         <revision>2.20</revision>
         <changelist>-SNAPSHOT</changelist>
-        <jenkins.version>2.60.3</jenkins.version>
->>>>>>> ff487a49
+        <jenkins.version>2.121.1</jenkins.version>
         <java.level>8</java.level>
         <workflow-step-api-plugin.version>2.13</workflow-step-api-plugin.version>
     </properties>
