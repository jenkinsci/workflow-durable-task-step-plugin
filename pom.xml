--- conflicted
+++ resolved
@@ -67,10 +67,6 @@
     <properties>
         <changelist>999999-SNAPSHOT</changelist>
         <jenkins.version>2.332.1</jenkins.version>
-<<<<<<< HEAD
-        <jenkins-test-harness.version>1746.v2b_3c5d1983b_e</jenkins-test-harness.version> <!-- TODO until in plugin-pom -->
-=======
->>>>>>> 5e84f172
         <useBeta>true</useBeta>
         <gitHubRepo>jenkinsci/${project.artifactId}-plugin</gitHubRepo>
         <hpi.compatibleSinceVersion>2.40</hpi.compatibleSinceVersion>
