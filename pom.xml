<?xml version="1.0" encoding="UTF-8"?>
<!--
  ~ The MIT License
  ~
  ~ Copyright (c) 2013-2014, CloudBees, Inc.
  ~
  ~ Permission is hereby granted, free of charge, to any person obtaining a copy
  ~ of this software and associated documentation files (the "Software"), to deal
  ~ in the Software without restriction, including without limitation the rights
  ~ to use, copy, modify, merge, publish, distribute, sublicense, and/or sell
  ~ copies of the Software, and to permit persons to whom the Software is
  ~ furnished to do so, subject to the following conditions:
  ~
  ~ The above copyright notice and this permission notice shall be included in
  ~ all copies or substantial portions of the Software.
  ~
  ~ THE SOFTWARE IS PROVIDED "AS IS", WITHOUT WARRANTY OF ANY KIND, EXPRESS OR
  ~ IMPLIED, INCLUDING BUT NOT LIMITED TO THE WARRANTIES OF MERCHANTABILITY,
  ~ FITNESS FOR A PARTICULAR PURPOSE AND NONINFRINGEMENT. IN NO EVENT SHALL THE
  ~ AUTHORS OR COPYRIGHT HOLDERS BE LIABLE FOR ANY CLAIM, DAMAGES OR OTHER
  ~ LIABILITY, WHETHER IN AN ACTION OF CONTRACT, TORT OR OTHERWISE, ARISING FROM,
  ~ OUT OF OR IN CONNECTION WITH THE SOFTWARE OR THE USE OR OTHER DEALINGS IN
  ~ THE SOFTWARE.
  -->

<project xmlns="http://maven.apache.org/POM/4.0.0" xmlns:xsi="http://www.w3.org/2001/XMLSchema-instance" xsi:schemaLocation="http://maven.apache.org/POM/4.0.0 http://maven.apache.org/maven-v4_0_0.xsd">
    <modelVersion>4.0.0</modelVersion>
    <parent>
        <groupId>org.jenkins-ci.plugins</groupId>
        <artifactId>plugin</artifactId>
        <version>4.40</version>
        <relativePath />
    </parent>
    <groupId>org.jenkins-ci.plugins.workflow</groupId>
    <artifactId>workflow-durable-task-step</artifactId>
    <version>${changelist}</version>
    <packaging>hpi</packaging>
    <name>Pipeline: Nodes and Processes</name>
    <description>
       Pipeline steps locking agents and workspaces, and running external processes that may survive a Jenkins restart or agent reconnection.
    </description>
    <url>https://github.com/jenkinsci/workflow-durable-task-step-plugin</url>
    <licenses>
        <license>
            <name>MIT License</name>
            <url>https://opensource.org/licenses/MIT</url>
        </license>
    </licenses>
    <scm>
        <connection>scm:git:https://github.com/${gitHubRepo}.git</connection>
        <developerConnection>scm:git:git@github.com:${gitHubRepo}.git</developerConnection>
        <url>https://github.com/${gitHubRepo}</url>
        <tag>${scmTag}</tag>
    </scm>
    <repositories>
        <repository>
            <id>repo.jenkins-ci.org</id>
            <url>https://repo.jenkins-ci.org/public/</url>
        </repository>
    </repositories>
    <pluginRepositories>
        <pluginRepository>
            <id>repo.jenkins-ci.org</id>
            <url>https://repo.jenkins-ci.org/public/</url>
        </pluginRepository>
    </pluginRepositories>
    <properties>
        <changelist>999999-SNAPSHOT</changelist>
        <jenkins.version>2.332.1</jenkins.version>
        <jenkins-test-harness.version>1746.v2b_3c5d1983b_e</jenkins-test-harness.version> <!-- TODO until in plugin-pom -->
        <useBeta>true</useBeta>
        <gitHubRepo>jenkinsci/${project.artifactId}-plugin</gitHubRepo>
        <hpi.compatibleSinceVersion>2.40</hpi.compatibleSinceVersion>
    </properties>
    <dependencyManagement>
        <dependencies>
            <dependency>
                <groupId>io.jenkins.tools.bom</groupId>
                <artifactId>bom-2.332.x</artifactId>
                <version>1370.vfa_e23fe119c3</version>
                <scope>import</scope>
                <type>pom</type>
            </dependency>
        </dependencies>
    </dependencyManagement>
    <dependencies>
        <dependency>
            <groupId>org.jenkins-ci.plugins.workflow</groupId>
            <artifactId>workflow-step-api</artifactId>
        </dependency>
        <dependency>
            <groupId>org.jenkins-ci.plugins</groupId>
            <artifactId>durable-task</artifactId>
        </dependency>
        <dependency>
            <groupId>org.jenkins-ci.plugins.workflow</groupId>
            <artifactId>workflow-api</artifactId>
<<<<<<< HEAD
            <version>1166.v459a_d69b_3271</version> <!-- TODO https://github.com/jenkinsci/workflow-api-plugin/pull/217 -->
=======
            <version>1162.va_1e49062a_00e</version>
>>>>>>> d77b5718
        </dependency>
        <dependency>
            <groupId>org.jenkins-ci.plugins.workflow</groupId>
            <artifactId>workflow-support</artifactId>
        </dependency>
        <dependency>
            <groupId>org.jenkins-ci.plugins.workflow</groupId>
            <artifactId>workflow-cps</artifactId>
            <version>2713.v8b_f3c8cb_97a_0</version> <!-- TODO https://github.com/jenkinsci/workflow-cps-plugin/pull/534 -->
            <scope>test</scope>
        </dependency>
        <dependency>
            <groupId>org.jenkins-ci.plugins.workflow</groupId>
            <artifactId>workflow-job</artifactId>
            <version>1181.vcea_0362753c3</version> <!-- TODO https://github.com/jenkinsci/workflow-job-plugin/pull/260 -->
            <scope>test</scope>
        </dependency>
        <dependency>
            <groupId>org.jenkins-ci.plugins.workflow</groupId>
            <artifactId>workflow-basic-steps</artifactId>
            <scope>test</scope>
        </dependency>
        <dependency>
            <groupId>org.jenkins-ci.plugins</groupId>
            <artifactId>pipeline-stage-step</artifactId>
            <scope>test</scope>
        </dependency>
        <dependency>
            <groupId>org.jenkins-ci.plugins.workflow</groupId>
            <artifactId>workflow-step-api</artifactId>
            <classifier>tests</classifier>
            <scope>test</scope>
        </dependency>
        <dependency>
            <groupId>org.jenkins-ci.plugins.workflow</groupId>
            <artifactId>workflow-support</artifactId>
            <classifier>tests</classifier>
            <scope>test</scope>
        </dependency>
        <dependency>
            <groupId>org.jenkins-ci.plugins</groupId>
            <artifactId>credentials-binding</artifactId>
            <scope>test</scope>
        </dependency>
        <dependency>
            <groupId>org.jenkins-ci.plugins.workflow</groupId>
            <artifactId>workflow-scm-step</artifactId>
            <scope>test</scope>
        </dependency>
        <dependency>
            <groupId>org.jenkins-ci.plugins</groupId>
            <artifactId>script-security</artifactId>
            <version>1172.v35f6a_0b_8207e</version> <!-- TODO until in BOM -->
        </dependency>
        <dependency>
            <groupId>org.jenkins-ci.plugins</groupId>
            <artifactId>structs</artifactId>
        </dependency>
        <dependency>
            <groupId>org.jenkins-ci.plugins</groupId>
            <artifactId>scm-api</artifactId>
        </dependency>
        <dependency>
            <groupId>io.jenkins.plugins</groupId>
            <artifactId>generic-environment-filters</artifactId>
            <version>1.2</version>
            <scope>test</scope>
        </dependency>
    </dependencies>
</project><|MERGE_RESOLUTION|>--- conflicted
+++ resolved
@@ -95,11 +95,7 @@
         <dependency>
             <groupId>org.jenkins-ci.plugins.workflow</groupId>
             <artifactId>workflow-api</artifactId>
-<<<<<<< HEAD
-            <version>1166.v459a_d69b_3271</version> <!-- TODO https://github.com/jenkinsci/workflow-api-plugin/pull/217 -->
-=======
-            <version>1162.va_1e49062a_00e</version>
->>>>>>> d77b5718
+            <version>1171.vc28585a_716e7</version> <!-- TODO https://github.com/jenkinsci/workflow-api-plugin/pull/217 -->
         </dependency>
         <dependency>
             <groupId>org.jenkins-ci.plugins.workflow</groupId>
