--- conflicted
+++ resolved
@@ -28,11 +28,7 @@
     <parent>
         <groupId>org.jenkins-ci.plugins</groupId>
         <artifactId>plugin</artifactId>
-<<<<<<< HEAD
-        <version>4.2</version>
-=======
         <version>4.6</version>
->>>>>>> 0707cd81
         <relativePath />
     </parent>
     <groupId>org.jenkins-ci.plugins.workflow</groupId>
@@ -71,11 +67,7 @@
     <properties>
         <revision>2.36</revision>
         <changelist>-SNAPSHOT</changelist>
-<<<<<<< HEAD
-        <jenkins.version>2.243</jenkins.version>
-=======
         <jenkins.version>2.248</jenkins.version>
->>>>>>> 0707cd81
         <java.level>8</java.level>
         <useBeta>true</useBeta>
     </properties>
@@ -115,10 +107,6 @@
         <dependency>
             <groupId>org.jenkins-ci.plugins.workflow</groupId>
             <artifactId>workflow-job</artifactId>
-<<<<<<< HEAD
-            <version>2.33</version>
-=======
->>>>>>> 0707cd81
             <scope>test</scope>
         </dependency>
         <dependency>
@@ -156,12 +144,6 @@
         </dependency>
         <dependency>
             <groupId>org.jenkins-ci.plugins</groupId>
-            <artifactId>junit</artifactId>
-            <version>1.20</version>
-            <scope>test</scope>
-        </dependency>
-        <dependency>
-            <groupId>org.jenkins-ci.plugins</groupId>
             <artifactId>script-security</artifactId>
         </dependency>
         <dependency>
