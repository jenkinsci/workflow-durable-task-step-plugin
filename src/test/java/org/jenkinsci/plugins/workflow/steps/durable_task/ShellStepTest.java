package org.jenkinsci.plugins.workflow.steps.durable_task;

import static org.hamcrest.MatcherAssert.assertThat;
import static org.hamcrest.Matchers.*;
import static org.junit.jupiter.api.Assertions.*;
import static org.junit.jupiter.api.Assumptions.assumeFalse;
import static org.junit.jupiter.api.Assumptions.assumeTrue;

import com.cloudbees.plugins.credentials.CredentialsProvider;
import com.cloudbees.plugins.credentials.CredentialsScope;
import com.cloudbees.plugins.credentials.domains.Domain;
import com.cloudbees.plugins.credentials.impl.UsernamePasswordCredentialsImpl;
import edu.umd.cs.findbugs.annotations.CheckForNull;
import edu.umd.cs.findbugs.annotations.NonNull;
import hudson.EnvVars;
import hudson.FilePath;
import hudson.Functions;
import hudson.Launcher;
import hudson.LauncherDecorator;
import hudson.MarkupText;
import hudson.Platform;
import hudson.console.AnnotatedLargeText;
import hudson.console.ConsoleAnnotator;
import hudson.console.ConsoleLogFilter;
import hudson.console.ConsoleNote;
import hudson.console.LineTransformationOutputStream;
import hudson.model.BallColor;
import hudson.model.BuildListener;
import hudson.model.Descriptor;
import hudson.model.FreeStyleProject;
import hudson.model.Node;
import hudson.model.Result;
import hudson.model.Run;
import hudson.model.Slave;
import hudson.model.TaskListener;
import hudson.remoting.Channel;
import hudson.slaves.DumbSlave;
import hudson.slaves.EnvironmentVariablesNodeProperty;
import hudson.slaves.RetentionStrategy;
import hudson.tasks.BatchFile;
import hudson.tasks.Shell;
import io.jenkins.plugins.environment_filter_utils.util.BuilderUtil;
import io.jenkins.plugins.generic_environment_filters.RemoveSpecificVariablesFilter;
import io.jenkins.plugins.generic_environment_filters.VariableContributingFilter;
import java.io.ByteArrayOutputStream;
import java.io.File;
import java.io.IOException;
import java.io.OutputStream;
import java.io.Serial;
import java.io.Serializable;
import java.io.StringWriter;
import java.io.UncheckedIOException;
import java.nio.charset.StandardCharsets;
import java.nio.file.Files;
import java.nio.file.Path;
import java.time.Duration;
import java.util.ArrayList;
import java.util.Collections;
import java.util.HashMap;
import java.util.List;
import java.util.Locale;
import java.util.Map;
import java.util.Set;
import java.util.function.Predicate;
import java.util.logging.Level;
import java.util.logging.LogRecord;
import jenkins.tasks.filters.EnvVarsFilterGlobalConfiguration;
import jenkins.util.JenkinsJVM;
import org.apache.commons.io.FileUtils;
import static org.awaitility.Awaitility.await;
import org.hamcrest.MatcherAssert;
import org.jenkinsci.plugins.durabletask.FileMonitoringTask;
import org.jenkinsci.plugins.durabletask.WindowsBatchScript;
import org.jenkinsci.plugins.workflow.actions.ArgumentsAction;
import org.jenkinsci.plugins.workflow.cps.CpsFlowDefinition;
import org.jenkinsci.plugins.workflow.cps.CpsStepContext;
import org.jenkinsci.plugins.workflow.cps.nodes.StepAtomNode;
import org.jenkinsci.plugins.workflow.flow.FlowExecutionOwner;
import org.jenkinsci.plugins.workflow.graph.FlowNode;
import org.jenkinsci.plugins.workflow.graphanalysis.DepthFirstScanner;
import org.jenkinsci.plugins.workflow.graphanalysis.NodeStepTypePredicate;
import org.jenkinsci.plugins.workflow.job.WorkflowJob;
import org.jenkinsci.plugins.workflow.job.WorkflowRun;
import org.jenkinsci.plugins.workflow.log.BrokenLogStorage;
import org.jenkinsci.plugins.workflow.log.FileLogStorage;
import org.jenkinsci.plugins.workflow.log.LogStorage;
import org.jenkinsci.plugins.workflow.log.LogStorageFactory;
import org.jenkinsci.plugins.workflow.log.OutputStreamTaskListener;
import org.jenkinsci.plugins.workflow.steps.BodyExecutionCallback;
import org.jenkinsci.plugins.workflow.steps.BodyInvoker;
import org.jenkinsci.plugins.workflow.steps.Step;
import org.jenkinsci.plugins.workflow.steps.StepConfigTester;
import org.jenkinsci.plugins.workflow.steps.StepContext;
import org.jenkinsci.plugins.workflow.steps.StepDescriptor;
import org.jenkinsci.plugins.workflow.steps.StepExecution;
import org.jenkinsci.plugins.workflow.support.steps.ExecutorStepExecution;
import org.jenkinsci.plugins.workflow.support.visualization.table.FlowGraphTable;
import org.jenkinsci.plugins.workflow.support.visualization.table.FlowGraphTable.Row;
import org.junit.jupiter.api.AfterEach;
import org.junit.jupiter.api.BeforeEach;
import org.junit.jupiter.api.Test;
import org.junit.jupiter.api.extension.RegisterExtension;
import org.junit.jupiter.api.io.TempDir;
import org.junit.jupiter.params.Parameter;
import org.junit.jupiter.params.ParameterizedClass;
import org.junit.jupiter.params.provider.ValueSource;
import org.jvnet.hudson.test.Issue;
import org.jvnet.hudson.test.JenkinsRule;
import org.jvnet.hudson.test.LogRecorder;
import org.jvnet.hudson.test.SimpleCommandLauncher;
import org.jvnet.hudson.test.TestExtension;
import org.jvnet.hudson.test.junit.jupiter.BuildWatcherExtension;
import org.jvnet.hudson.test.junit.jupiter.WithJenkins;
import org.kohsuke.stapler.DataBoundConstructor;
import org.kohsuke.stapler.DataBoundSetter;

@WithJenkins
@ParameterizedClass(name = "watching={0}")
@ValueSource(booleans = {true, false})
class ShellStepTest {

    @Parameter
    private boolean useWatching;

    @RegisterExtension
    private static final BuildWatcherExtension buildWatcher = new BuildWatcherExtension();
    @TempDir
    private File tmp;

    private final LogRecorder logging = new LogRecorder();
    private long watchingRecurrencePeriod;
    private boolean useBinaryWrapper;

    private JenkinsRule j;

    @BeforeEach
    void setUp(JenkinsRule rule) {
        j = rule;

        DurableTaskStep.USE_WATCHING = useWatching;
        watchingRecurrencePeriod = DurableTaskStep.WATCHING_RECURRENCE_PERIOD;
        useBinaryWrapper = WindowsBatchScript.USE_BINARY_WRAPPER;
    }

    @AfterEach
    void tearDown() {
        DurableTaskStep.WATCHING_RECURRENCE_PERIOD = watchingRecurrencePeriod;
        WindowsBatchScript.USE_BINARY_WRAPPER = useBinaryWrapper;
    }

    /**
     * Failure in the shell script should mark the step as red
     */
    @Test
    void failureShouldMarkNodeRed() throws Exception {
        // job setup
        WorkflowJob foo = j.jenkins.createProject(WorkflowJob.class, "foo");
        foo.setDefinition(new CpsFlowDefinition(Functions.isWindows() ? "node {bat 'whatever'}" : "node {sh 'false'}", true));

        // get the build going, and wait until workflow pauses
        WorkflowRun b = j.assertBuildStatus(Result.FAILURE, foo.scheduleBuild2(0).get());

        boolean found = false;
        FlowGraphTable t = new FlowGraphTable(b.getExecution());
        t.build();
        for (Row r : t.getRows()) {
            if (r.getNode() instanceof StepAtomNode sa) {
              if (sa.getDescriptor().getFunctionName().matches("sh|bat")) {
                    assertSame(BallColor.RED, sa.getIconColor());
                    found = true;
                }
            }
        }

        assertTrue(found);
    }

    @Issue("JENKINS-52943")
    @Test
    void stepDescription() throws Exception {
        // job setup
        WorkflowJob foo = j.jenkins.createProject(WorkflowJob.class, "foo");
        foo.setDefinition(new CpsFlowDefinition(Functions.isWindows() ? "node {" +
                "bat 'echo first';" +
                "bat returnStdout: true, script: 'echo second';" +
        "}" : "node {" +
                "sh 'echo first'; " +
                "sh returnStdout: true, script: 'echo second'" +
        "}", true));

        WorkflowRun b = j.buildAndAssertSuccess(foo);

        ArrayList<String> args = new ArrayList<>();
        List<FlowNode> shellStepNodes = new DepthFirstScanner().filteredNodes(b.getExecution(), new NodeStepTypePredicate(Functions.isWindows() ? "bat" : "sh"));
        assertThat(shellStepNodes, hasSize(2));
        for(FlowNode n : shellStepNodes) {
            args.add(ArgumentsAction.getStepArgumentsAsString(n));
        }

        assertThat(args, containsInAnyOrder("echo first", "echo second"));
    }


    /**
     * Abort a running workflow to ensure that the process is terminated.
     */
    @Test
    void abort() throws Exception {
        Path tmp = Files.createTempFile("jenkins","test");
        Files.delete(tmp);

        // job setup
        WorkflowJob foo = j.jenkins.createProject(WorkflowJob.class, "foo");
        foo.setDefinition(new CpsFlowDefinition(Functions.isWindows() ?
            "node {bat($/:loop\r\n" +
                "echo . >" + tmp + "\r\n" +
                "ping -n 2 127.0.0.1 >nul\r\n" + // http://stackoverflow.com/a/4317036/12916
                "goto :loop/$)}" :
            "node {sh 'while true; do touch " + tmp + "; sleep 1; done'}", true));

        // get the build going, and wait until workflow pauses
        WorkflowRun b = foo.scheduleBuild2(0).getStartCondition().get();

        // at this point the file should be being touched
        while (!Files.exists(tmp)) {
            Thread.sleep(100);
        }

        b.getExecutor().interrupt();

        // It can take a while for the process to exit on Windows (see JENKINS-59152), so we wait for the build to
        // complete and confirm that the process is no longer running after the build has already completed.
        j.assertBuildStatus(Result.ABORTED, j.waitForCompletion(b));

        // touching should have stopped
        final long refTimestamp = Files.getLastModifiedTime(tmp).toMillis();
        ensureForWhile(5000, tmp, tmpFile -> {
            try {
                return refTimestamp == Files.getLastModifiedTime(tmpFile).toMillis();
            } catch (IOException e) {
                throw new UncheckedIOException(e);
            }
        });
    }

    @Issue("JENKINS-41339")
    @Test
    void nodePaths() throws Exception {
        DumbSlave slave = j.createSlave("slave", null, null);
        FreeStyleProject f = j.createFreeStyleProject("f"); // the control
        f.setAssignedNode(slave);
        f.getBuildersList().add(Functions.isWindows() ? new BatchFile("echo Path=%Path%") : new Shell("echo PATH=$PATH"));
        WorkflowJob p = j.jenkins.createProject(WorkflowJob.class, "p");
        p.setDefinition(new CpsFlowDefinition("node('slave') {isUnix() ? sh('echo PATH=$PATH') : bat('echo Path=%Path%')}", true));
        // First check: syntax recommended in /help/system-config/nodeEnvironmentVariables.html.
        slave.getNodeProperties().add(new EnvironmentVariablesNodeProperty(new EnvironmentVariablesNodeProperty.Entry("PATH+ACME", Functions.isWindows() ? "C:\\acme\\bin" : "/opt/acme/bin")));
        j.assertLogContains(Functions.isWindows() ? ";C:\\acme\\bin;" : ":/opt/acme/bin:/", j.buildAndAssertSuccess(f)); // JRE also gets prepended
        j.assertLogContains(Functions.isWindows() ? "Path=C:\\acme\\bin;" : "PATH=/opt/acme/bin:/", j.buildAndAssertSuccess(p));
        // Second check: recursive expansion.
        slave.getNodeProperties().replace(new EnvironmentVariablesNodeProperty(new EnvironmentVariablesNodeProperty.Entry("PATH", Functions.isWindows() ? "C:\\acme\\bin;$PATH" : "/opt/acme/bin:$PATH")));
        j.assertLogContains(Functions.isWindows() ? ";C:\\acme\\bin;" : ":/opt/acme/bin:/", j.buildAndAssertSuccess(f));
        j.assertLogContains(Functions.isWindows() ? "Path=C:\\acme\\bin;" : "PATH=/opt/acme/bin:/", j.buildAndAssertSuccess(p));
    }

    @Test
    void launcherDecorator() throws Exception {
        assumeTrue(new File("/usr/bin/nice").canExecute(), "TODO Windows equivalent TBD");
        // https://stackoverflow.com/questions/44811425/nice-command-not-working-on-macos
        assumeFalse(Platform.isDarwin(), "MacOS doesn't implement nice");
        WorkflowJob p = j.jenkins.createProject(WorkflowJob.class, "p");
        p.setDefinition(new CpsFlowDefinition("node {sh 'echo niceness=`nice`'}", true));
        assumeTrue(JenkinsRule.getLog(j.assertBuildStatusSuccess(p.scheduleBuild2(0))).contains("niceness=0"), "test only works if mvn test is not itself niced");
        p.setDefinition(new CpsFlowDefinition("node {nice {sh 'echo niceness=`nice`'}}", true));
        j.assertLogContains("niceness=10", j.assertBuildStatusSuccess(p.scheduleBuild2(0)));
        p.setDefinition(new CpsFlowDefinition("node {nice {nice {sh 'echo niceness=`nice`'}}}", true));
        j.assertLogContains("niceness=19", j.assertBuildStatusSuccess(p.scheduleBuild2(0)));
    }

    public static class NiceStep extends Step {
        @DataBoundConstructor public NiceStep() {}
        @Override public StepExecution start(StepContext context) {
            return new Execution(context);
        }
        public static class Execution extends StepExecution {
            @Serial
            private static final long serialVersionUID = 1;
            Execution(StepContext context) {
                super(context);
            }
            @Override public boolean start() throws Exception {
                getContext().newBodyInvoker().
                        withContext(BodyInvoker.mergeLauncherDecorators(getContext().get(LauncherDecorator.class), new Decorator())).
                        withCallback(BodyExecutionCallback.wrap(getContext())).
                        start();
                return false;
            }
        }
        private static class Decorator extends LauncherDecorator implements Serializable {
            @Serial
            private static final long serialVersionUID = 1;
            @NonNull
            @Override public Launcher decorate(Launcher launcher, @NonNull Node node) {
                return launcher.decorateByPrefix("nice");
            }
        }
        @TestExtension("launcherDecorator") public static class DescriptorImpl extends StepDescriptor {
            @Override public Set<? extends Class<?>> getRequiredContext() {
                return Collections.emptySet();
            }
            @Override public String getFunctionName() {
                return "nice";
            }
            @NonNull
            @Override public String getDisplayName() {
                return "Nice";
            }
            @Override public boolean takesImplicitBlockArgument() {
                return true;
            }
        }
    }

    @Issue("JENKINS-40734")
    @Test
    void envWithShellChar() throws Exception {
        WorkflowJob p = j.jenkins.createProject(WorkflowJob.class, "p");
        p.setDefinition(new CpsFlowDefinition("node {withEnv(['MONEY=big$$money']) {isUnix() ? sh('echo \"MONEY=$MONEY\"') : bat('echo \"MONEY=%MONEY%\"')}}", true));
        j.assertLogContains("MONEY=big$$money", j.buildAndAssertSuccess(p));
    }

    @Issue("JENKINS-26133")
    @Test
    void configRoundTrip() throws Exception {
        ShellStep s = new ShellStep("echo hello");
        s = new StepConfigTester(j).configRoundTrip(s);
        assertEquals("echo hello", s.getScript());
        assertFalse(s.isReturnStdout());
        assertNull(s.getEncoding());
        assertFalse(s.isReturnStatus());
        assertNull(s.getLabel());

        s.setReturnStdout(true);
        s.setEncoding("ISO-8859-1");
        s = new StepConfigTester(j).configRoundTrip(s);
        assertEquals("echo hello", s.getScript());
        assertTrue(s.isReturnStdout());
        assertEquals("ISO-8859-1", s.getEncoding());
        assertFalse(s.isReturnStatus());
        assertNull(s.getLabel());

        s.setReturnStdout(false);
        s.setEncoding("UTF-8");
        s.setReturnStatus(true);
        s = new StepConfigTester(j).configRoundTrip(s);
        assertEquals("echo hello", s.getScript());
        assertFalse(s.isReturnStdout());
        assertEquals("UTF-8", s.getEncoding());
        assertTrue(s.isReturnStatus());
        assertNull(s.getLabel());

        s.setLabel("Round Trip Test");
        s = new StepConfigTester(j).configRoundTrip(s);
        assertEquals("echo hello", s.getScript());
        assertFalse(s.isReturnStdout());
        assertEquals("UTF-8", s.getEncoding());
        assertTrue(s.isReturnStatus());
        assertEquals("Round Trip Test", s.getLabel());
    }

    @Issue("JENKINS-26133")
    @Test
    void returnStdout() throws Exception {
        assumeTrue(new File("/usr/bin/tr").canExecute(), "TODO Windows equivalent TBD");
        WorkflowJob p = j.jenkins.createProject(WorkflowJob.class, "p");
        p.setDefinition(new CpsFlowDefinition("def msg; node {msg = sh(script: 'echo hello world | tr [a-z] [A-Z]', returnStdout: true).trim()}; echo \"it said ${msg}\"", true));
        j.assertLogContains("it said HELLO WORLD", j.assertBuildStatusSuccess(p.scheduleBuild2(0)));
        p.setDefinition(new CpsFlowDefinition("node {sh script: 'echo some problem here | tr [a-z] [A-Z]; exit 1', returnStdout: true}", true));
        j.assertLogContains("SOME PROBLEM HERE", j.assertBuildStatus(Result.FAILURE, p.scheduleBuild2(0)));
    }

    @Issue("JENKINS-26133")
    @Test
    void returnStatus() throws Exception {
        WorkflowJob p = j.jenkins.createProject(WorkflowJob.class, "p");
        p.setDefinition(new CpsFlowDefinition("node {echo \"truth is ${isUnix() ? sh(script: 'true', returnStatus: true) : bat(script: 'echo', returnStatus: true)} but falsity is ${isUnix() ? sh(script: 'false', returnStatus: true) : bat(script: 'type nonexistent' , returnStatus: true)}\"}", true));
        j.assertLogContains("truth is 0 but falsity is 1", j.assertBuildStatusSuccess(p.scheduleBuild2(0)));
    }


    @Test
    void label() throws Exception {
        WorkflowJob p = j.jenkins.createProject(WorkflowJob.class, "p");
        p.setDefinition(new CpsFlowDefinition("node {isUnix() ? sh(script: 'true', label: 'Step with label') : bat(script: 'echo', label: 'Step with label')}", true));

        WorkflowRun b = j.assertBuildStatus(Result.SUCCESS, p.scheduleBuild2(0).get());

        FlowGraphTable t = new FlowGraphTable(b.getExecution());
        t.build();
        assertThat(t.getRows().stream().map(Row::getDisplayName).toArray(String[]::new), hasItemInArray(containsString("Step with label")));
    }
<<<<<<< HEAD

    @Test
    void labelShortened() throws Exception {
        String singleLabel= StringUtils.repeat("0123456789", 10);
=======
    
    @Test public void labelShortened() throws Exception {
        String singleLabel = "0123456789".repeat(10);
>>>>>>> a2e10aab
        String label = singleLabel + singleLabel;

        WorkflowJob p = j.jenkins.createProject(WorkflowJob.class, "p");
        p.setDefinition(new CpsFlowDefinition("node {isUnix() ? sh(script: 'true', label: '" + label + "') : bat(script: 'echo', label: '" + label + "')}", true));

        WorkflowRun b = j.assertBuildStatus(Result.SUCCESS, p.scheduleBuild2(0).get());

        FlowGraphTable t = new FlowGraphTable(b.getExecution());
        t.build();
        assertThat(t.getRows().stream().map(Row::getDisplayName).toArray(String[]::new), hasItemInArray(containsString(singleLabel)));
    }

    @Issue("JENKINS-38381")
    @Test
    void remoteLogger() throws Exception {
        assumeTrue(useWatching);
        logging.record(DurableTaskStep.class, Level.FINE).record(FileMonitoringTask.class, Level.FINE);
        assumeFalse(Functions.isWindows()); // TODO create Windows equivalent
        final String credentialsId = "creds";
        final String username = "bob";
        final String password = "s3cr3t";
        UsernamePasswordCredentialsImpl c = new UsernamePasswordCredentialsImpl(CredentialsScope.GLOBAL, credentialsId, "sample", username, password);
        CredentialsProvider.lookupStores(j.jenkins).iterator().next().addCredentials(Domain.global(), c);
        DumbSlave s = j.createSlave("remote", null, null);
        j.waitOnline(s);
        j.showAgentLogs(s, Map.of(DurableTaskStep.class.getName(), Level.FINE, FileMonitoringTask.class.getName(), Level.FINE));
        WorkflowJob p = j.jenkins.createProject(WorkflowJob.class, "p");
        String builtInNodeLabel = j.jenkins.getSelfLabel().getName(); // compatibility with 2.307+
        p.setDefinition(new CpsFlowDefinition(
            "node('" + builtInNodeLabel + "') {\n" +
            "  sh 'pwd'\n" +
            "}\n" +
            "node('remote') {\n" +
            "  sh 'pwd'\n" +
            "  sh 'echo on agent'\n" +
            "  withCredentials([usernameColonPassword(variable: 'USERPASS', credentialsId: '" + credentialsId + "')]) {\n" +
            "    sh 'set +x; echo curl -u $USERPASS http://server/'\n" +
            "  }\n" +
            "}", true));
        WorkflowRun b = j.assertBuildStatusSuccess(p.scheduleBuild2(0));
        j.assertLogContains("+ pwd [master]", b);
        j.assertLogContains("+ PWD [master → remote]", b);
        j.assertLogContains("ON AGENT [master → remote]", b);
        j.assertLogNotContains(password, b);
        j.assertLogNotContains(password.toUpperCase(Locale.ENGLISH), b);
        j.assertLogContains("CURL -U **** HTTP://SERVER/ [master → remote]", b);
    }
    @TestExtension("remoteLogger") public static class LogFile implements LogStorageFactory {
        @Override public LogStorage forBuild(FlowExecutionOwner b) {
            final LogStorage base;
            try {
                base = FileLogStorage.forFile(new File(b.getRootDir(), "special.log"));
            } catch (IOException x) {
                return new BrokenLogStorage(x);
            }
            return new LogStorage() {
                @NonNull
                @Override public BuildListener overallListener() throws IOException, InterruptedException {
                    return new RemotableBuildListener(base.overallListener());
                }
                @NonNull
                @Override public TaskListener nodeListener(@NonNull FlowNode node) throws IOException, InterruptedException {
                    return new RemotableBuildListener(base.nodeListener(node));
                }
                @NonNull
                @Override public AnnotatedLargeText<FlowExecutionOwner.Executable> overallLog(@NonNull FlowExecutionOwner.Executable build, boolean complete) {
                    return base.overallLog(build, complete);
                }
                @NonNull
                @Override public AnnotatedLargeText<FlowNode> stepLog(@NonNull FlowNode node, boolean complete) {
                    return base.stepLog(node, complete);
                }
            };
        }
    }
    private static class RemotableBuildListener extends OutputStreamTaskListener.Default implements BuildListener {
        @Serial
        private static final long serialVersionUID = 1;
        /** actual implementation */
        private final TaskListener delegate;
        /** records allocation & deserialization history; e.g., {@code master → agent} */
        private final String id;
        private transient OutputStream out;
        RemotableBuildListener(TaskListener delegate) {
            this(delegate, "master");
        }
        private RemotableBuildListener(TaskListener delegate, String id) {
            this.delegate = delegate;
            this.id = id;
        }
        @NonNull
        @Override public OutputStream getOutputStream() {
            if (out == null) {
                final OutputStream os = OutputStreamTaskListener.getOutputStream(delegate);
                out = new LineTransformationOutputStream() {
                    @Override protected void eol(byte[] b, int len) throws IOException {
                        for (int i = 0; i < len - 1; i++) { // all but NL
                            os.write(id.equals("master") ? b[i] : Character.toUpperCase(b[i]));
                        }
                        os.write((" [" + id + "]").getBytes(StandardCharsets.UTF_8));
                        os.write(b[len - 1]); // NL
                    }
                    @Override public void flush() throws IOException {
                        os.flush();
                    }
                    @Override public void close() throws IOException {
                        super.close();
                        os.close();
                    }
                };
            }
            return out;
        }
        @Serial
        private Object writeReplace() {
            /* To see serialization happening from BourneShellScript.launchWithCookie & FileMonitoringController.watch:
            Thread.dumpStack();
            */
            String name = Channel.current().getName();
            return new RemotableBuildListener(delegate, id + " → " + name);
        }
    }

    @Issue("JENKINS-54133")
    @Test
    void remoteConsoleNotes() throws Exception {
        assumeTrue(useWatching);
        assumeFalse(Functions.isWindows()); // TODO create Windows equivalent
        j.createSlave("remote", null, null);
        WorkflowJob p = j.jenkins.createProject(WorkflowJob.class, "p");
        String builtInNodeLabel = j.jenkins.getSelfLabel().getName(); // compatibility with 2.307+
        p.setDefinition(new CpsFlowDefinition(
            "node('" + builtInNodeLabel +"') {\n" +
            "  markUp {\n" +
            "    sh 'echo hello from " + builtInNodeLabel + "'\n" +
            "  }\n" +
            "}\n" +
            "node('remote') {\n" +
            "  markUp {\n" +
            "    sh 'echo hello from agent'\n" +
            "  }\n" +
            "  markUp(smart: true) {\n" +
            "    sh 'echo hello from halfway in between'\n" +
            "  }\n" +
            "}", true));
        logging.recordPackage(ConsoleNote.class, Level.FINE);
        WorkflowRun b = j.assertBuildStatusSuccess(p.scheduleBuild2(0));
        b.getLogText().writeRawLogTo(0, System.err);
        StringWriter w = new StringWriter();
        b.getLogText().writeHtmlTo(0, w);
        assertThat("a ConsoleNote created in the " + builtInNodeLabel + " is trusted", w.toString(), containsString("<b>hello</b> from " + builtInNodeLabel));
        assertThat("but this one was created in the agent and is discarded", w.toString(), containsString("hello from agent"));
        assertThat("however we can pass it from the " + builtInNodeLabel + " to agent", w.toString(), containsString("<b>hello</b> from halfway in between"));
    }
    public static final class MarkUpStep extends Step {
        @DataBoundSetter public boolean smart;
        @DataBoundConstructor public MarkUpStep() {}
        @Override public StepExecution start(StepContext context) {
            return new Exec(context, smart);
        }
        private static final class Exec extends StepExecution {
            final boolean smart;
            Exec(StepContext context, boolean smart) {
                super(context);
                this.smart = smart;
            }
            @Override public boolean start() throws Exception {
                getContext().newBodyInvoker().
                    withContext(BodyInvoker.mergeConsoleLogFilters(getContext().get(ConsoleLogFilter.class), new Filter(smart))).
                    withCallback(BodyExecutionCallback.wrap(getContext())).
                    start();
                return false;
            }
        }
        private static final class Filter extends ConsoleLogFilter implements Serializable {
            private final @CheckForNull byte[] note;
            Filter(boolean smart) throws IOException {
                JenkinsJVM.checkJenkinsJVM();
                if (smart) {
                    ByteArrayOutputStream baos = new ByteArrayOutputStream();
                    new HelloNote().encodeTo(baos);
                    note = baos.toByteArray();
                } else {
                    note = null;
                }
            }
            @SuppressWarnings("rawtypes")
            @Override public OutputStream decorateLogger(Run _ignore, final OutputStream logger) throws IOException, InterruptedException {
                return new LineTransformationOutputStream() {
                    @Override protected void eol(byte[] b, int len) throws IOException {
                        if (b.length >= 5 && b[0] == 'h' && b[1] == 'e' && b[2] == 'l' && b[3] == 'l' && b[4] == 'o') {
                            if (note != null) {
                                logger.write(note);
                            } else {
                                new HelloNote().encodeTo(logger);
                            }
                        }
                        logger.write(b, 0, len);
                    }
                    @Override public void close() throws IOException {
                        super.close();
                        logger.close();
                    }
                    @Override public void flush() throws IOException {
                        logger.flush();
                    }
                };
            }
        }
        private static final class HelloNote extends ConsoleNote<Run<?, ?>> {
            @Override public ConsoleAnnotator annotate(Run<?, ?> context, MarkupText text, int charPos) {
                text.addMarkup(0, 5, "<b>", "</b>");
                return null;
            }
        }
        @TestExtension public static final class DescriptorImpl extends StepDescriptor {
            @Override public String getFunctionName() {
                return "markUp";
            }
            @Override public Set<? extends Class<?>> getRequiredContext() {
                return Collections.emptySet();
            }
            @Override public boolean takesImplicitBlockArgument() {
                return true;
            }
        }
    }

    @Issue("JENKINS-31096")
    @Test
    void encoding() throws Exception {
        // Like JenkinsRule.createSlave but passing a system encoding:
        Slave remote = new DumbSlave("remote", tmp.getAbsolutePath(),
            new SimpleCommandLauncher("'" + System.getProperty("java.home") + "/bin/java' -Dfile.encoding=ISO-8859-2 -jar '" + new File(j.jenkins.getJnlpJars("slave.jar").getURL().toURI()) + "'"));
        j.jenkins.addNode(remote);
        j.waitOnline(remote);
        WorkflowJob p = j.createProject(WorkflowJob.class, "p");
        FilePath ws;
        while ((ws = remote.getWorkspaceFor(p)) == null) {
            Thread.sleep(100);
        }
        ws.child("message").write("Čau ty vole!\n", "ISO-8859-2");
        p.setDefinition(new CpsFlowDefinition("node('remote') {if (isUnix()) {sh 'cat message'} else {bat 'type message'}}", true));
        j.assertLogContains("Čau ty vole!", j.buildAndAssertSuccess(p));
        p.setDefinition(new CpsFlowDefinition("node('remote') {echo(/received: ${isUnix() ? sh(script: 'cat message', returnStdout: true) : bat(script: '@type message', returnStdout: true)}/)}", true)); // http://stackoverflow.com/a/8486061/12916
        j.assertLogContains("received: Čau ty vole!", j.buildAndAssertSuccess(p));
        p.setDefinition(new CpsFlowDefinition("node('remote') {if (isUnix()) {sh script: 'cat message', encoding: 'US-ASCII'} else {bat script: 'type message', encoding: 'US-ASCII'}}", true));
        j.assertLogContains("�au ty vole!", j.buildAndAssertSuccess(p));
        ws.child("message").write("¡Čau → there!\n", "UTF-8");
        p.setDefinition(new CpsFlowDefinition("node('remote') {if (isUnix()) {sh script: 'cat message', encoding: 'UTF-8'} else {bat script: 'type message', encoding: 'UTF-8'}}", true));
        j.assertLogContains("¡Čau → there!", j.buildAndAssertSuccess(p));
    }

    @Test
    void missingNewline() throws Exception {
        assumeFalse(Functions.isWindows()); // TODO create Windows equivalent
        String credentialsId = "creds";
        String username = "bob";
        String password = "s3cr3t";
        UsernamePasswordCredentialsImpl c = new UsernamePasswordCredentialsImpl(CredentialsScope.GLOBAL, credentialsId, "sample", username, password);
        CredentialsProvider.lookupStores(j.jenkins).iterator().next().addCredentials(Domain.global(), c);
        DumbSlave s = j.createSlave("remote", null, null);
        j.waitOnline(s);
        logging.record(DurableTaskStep.class, Level.FINE).record(FileMonitoringTask.class, Level.FINE);
        j.showAgentLogs(s, Map.of(DurableTaskStep.class.getName(), Level.FINE, FileMonitoringTask.class.getName(), Level.FINE));
        WorkflowJob p = j.jenkins.createProject(WorkflowJob.class, "p");
        String builtInNodeLabel = j.jenkins.getSelfLabel().getName(); // compatibility with 2.307+
        p.setDefinition(new CpsFlowDefinition(
            "['" + builtInNodeLabel + "', 'remote'].each {label ->\n" +
            "  node(label) {\n" +
            "    withCredentials([usernameColonPassword(variable: 'USERPASS', credentialsId: '" + credentialsId + "')]) {\n" +
            "      sh 'set +x; echo \"node=$NODE_NAME with final newline\"'\n" +
            "      sh 'set +x; printf \"node=$NODE_NAME missing final newline\"'\n" +
            "    }\n" +
            "  }\n" +
            "}", true));
        String log = JenkinsRule.getLog(j.buildAndAssertSuccess(p));
        for (String node : new String[] {builtInNodeLabel, "remote"}) {
            for (String mode : new String[] {"with", "missing"}) {
                assertThat(log, containsString("node=" + node + " " + mode + " final newline"));
            }
        }
        assertThat(log, not(containsString("\n\n")));
        // TODO more robust to assert against /missing final newline./ in line mode
        assertThat(log, not(containsString("missing final newline[Pipeline]")));
    }

    @Issue("JENKINS-34021")
    @Test
    void deadStep() throws Exception {
        logging.record(DurableTaskStep.class, Level.INFO).record(CpsStepContext.class, Level.INFO).capture(100);
        WorkflowJob p = j.jenkins.createProject(WorkflowJob.class, "p");
        // Test fails on ci.jenkins.io with timeout == 1 on Windows
        int sleepTime = Functions.isWindows() ? 13 : 1;
        p.setDefinition(new CpsFlowDefinition("try {node {isUnix() ? sh('sleep 1000000') : bat('ping -t 127.0.0.1 > nul')}} catch (e) {sleep " + sleepTime + "; throw e}", true));
        WorkflowRun b = p.scheduleBuild2(0).waitForStart();
        j.waitForMessage(Functions.isWindows() ? ">ping" : "+ sleep", b);
        b.doTerm();
        j.waitForCompletion(b);
        j.assertBuildStatus(Result.ABORTED, b);
        // Test fails on ci.jenkins.io with timeout == 1 on Windows
        if (Functions.isWindows()) {
            Thread.sleep(sleepTime * 1000L);
        }
        for (LogRecord record : logging.getRecords()) {
            assertNull(record.getThrown());
        }
    }

    @Issue("JENKINS-49707")
    @Test
    void removingAgentIsFatal() throws Exception {
        logging.record(DurableTaskStep.class, Level.FINE).record(FileMonitoringTask.class, Level.FINE).record(ExecutorStepExecution.class, Level.FINE);
        DumbSlave s = j.createSlave("remote", null, null);
        WorkflowJob p = j.jenkins.createProject(WorkflowJob.class, "p");
        p.setDefinition(new CpsFlowDefinition("node('remote') {isUnix() ? sh('sleep 1000000') : bat('ping -t 127.0.0.1 > nul')}", true));
        WorkflowRun b = p.scheduleBuild2(0).waitForStart();
        j.waitForMessage(Functions.isWindows() ? ">ping" : "+ sleep", b);
        j.jenkins.removeNode(s);
        j.assertBuildStatus(Result.ABORTED, j.waitForCompletion(b));
        j.waitForMessage(new ExecutorStepExecution.RemovedNodeCause().getShortDescription(), b);
    }

    @Test
    void permanentlyDisconnectingAgentIsFatal() throws Exception {
        DurableTaskStep.WATCHING_RECURRENCE_PERIOD = Duration.ofSeconds(30).toMillis();
        logging.record(DurableTaskStep.class, Level.FINE);
        var s = j.createSlave("remote", null, null);
        s.setRetentionStrategy(RetentionStrategy.NOOP);
        var p = j.jenkins.createProject(WorkflowJob.class, "p");
        p.setDefinition(new CpsFlowDefinition("node('remote') {isUnix() ? sh('sleep 1000000') : bat('ping -t 127.0.0.1 > nul')}", true));
        var b = p.scheduleBuild2(0).waitForStart();
        j.waitForMessage(Functions.isWindows() ? ">ping" : "+ sleep", b);
        s.toComputer().disconnect(null);
        j.assertBuildStatus(Result.ABORTED, j.waitForCompletion(b));
        j.waitForMessage(new ExecutorStepExecution.RemovedNodeTimeoutCause().getShortDescription(), b);
    }

    @Test
    void temporarilyDisconnectingAgentIsNotFatal() throws Exception {
        DurableTaskStep.WATCHING_RECURRENCE_PERIOD = Duration.ofSeconds(30).toMillis();
        WindowsBatchScript.USE_BINARY_WRAPPER = true;
        logging.record(DurableTaskStep.class, Level.FINE);
        var s = j.createSlave("remote", null, null);
        s.setRetentionStrategy(RetentionStrategy.NOOP);
        var p = j.jenkins.createProject(WorkflowJob.class, "p");
        p.setDefinition(new CpsFlowDefinition("node('remote') {isUnix() ? sh('sleep 60') : bat('ping -n 60 127.0.0.1')}", true));
        var b = p.scheduleBuild2(0).waitForStart();
        j.waitForMessage(Functions.isWindows() ? ">ping" : "+ sleep", b);
        s.toComputer().disconnect(null);
        j.waitForMessage("will wait for", b);
        s.toComputer().connect(true);
        j.waitForMessage("is back online", b);
        j.assertBuildStatusSuccess(j.waitForCompletion(b));
        if (Functions.isWindows()) {
            await().atMost(Duration.ofMinutes(1)).ignoreExceptions().untilAsserted(() -> FileUtils.deleteDirectory(new File(j.jenkins.getRootDir(), "agent-work-dirs\\remote\\caches\\durable-task")));
        }
    }

    @Issue("JENKINS-44521")
    @Test
    void shouldInvokeLauncherDecoratorForShellStep() throws Exception {
        DumbSlave slave = j.createSlave("slave", null, null);

        WorkflowJob p = j.jenkins.createProject(WorkflowJob.class, "p");
        p.setDefinition(new CpsFlowDefinition("node('slave') {isUnix() ? sh('echo INJECTED=$INJECTED') : bat('echo INJECTED=%INJECTED%')}", true));
        WorkflowRun run = j.buildAndAssertSuccess(p);

        j.assertLogContains("INJECTED=MYVAR-" + slave.getNodeName(), run);
    }

    @Issue("JENKINS-28822")
    @Test
    void interruptingAbortsBuild() throws Exception {
        WorkflowJob p = j.jenkins.createProject(WorkflowJob.class, "p");
        // Test fails unexpectedly on ci.jenkins.io Windows agents with fewer pings
        p.setDefinition(new CpsFlowDefinition("node {\n" +
                "  timeout(time: 1, unit: 'SECONDS') {" +
                (Functions.isWindows()
                        ? "bat 'ping -n 19 127.0.0.1 >nul'\n"
                        : "sh 'sleep 5'\n") +
                "  }" +
                "}", true));
        WorkflowRun b = p.scheduleBuild2(0).waitForStart();
        j.waitForCompletion(b);
        // Would have failed with Result.FAILURE before https://github.com/jenkinsci/workflow-durable-task-step-plugin/pull/75.
        j.assertBuildStatus(Result.ABORTED, b);
        j.assertLogContains("Timeout has been exceeded", b);
    }

    @Issue("JENKINS-28822")
    @Test
    void interruptingAbortsBuildEvenWithReturnStatus() throws Exception {
        WorkflowJob p = j.jenkins.createProject(WorkflowJob.class, "p");
        // Test fails unexpectedly on ci.jenkins.io Windows agents with fewer pings
        p.setDefinition(new CpsFlowDefinition("node() {\n" +
                "  timeout(time: 1, unit: 'SECONDS') {\n" +
                (Functions.isWindows()
                        ? "bat(returnStatus: true, script: 'ping -n 19 127.0.0.1 >nul')\n"
                        : "sh(returnStatus: true, script: 'sleep 5')\n") +
                "  }\n" +
                "}", true));
        WorkflowRun b = p.scheduleBuild2(0).waitForStart();
        j.waitForCompletion(b);
        // Would have succeeded before https://github.com/jenkinsci/workflow-durable-task-step-plugin/pull/75.
        j.assertBuildStatus(Result.ABORTED, b);
        j.waitForMessage("Timeout has been exceeded", b); // TODO assertLogContains fails unless a sleep is introduced; possible race condition in waitForCompletion
    }

    @Issue("JENKINS-62014")
    @Test
    void envVarFilters() throws Exception {
        EnvVarsFilterGlobalConfiguration.getAllActivatedGlobalRules().add(new RemoveSpecificVariablesFilter("FOO"));
        EnvVarsFilterGlobalConfiguration.getAllActivatedGlobalRules().add(new VariableContributingFilter("BAZ", "QUX"));
        WorkflowJob p = j.jenkins.createProject(WorkflowJob.class, "p");
        p.setDefinition(new CpsFlowDefinition(
            """
                node() {
                  withEnv(['FOO=BAR']) {
                    if (isUnix()) {
                      sh('echo FOO=$FOO and BAZ=$BAZ')
                    } else {
                      bat('ECHO FOO=%FOO% and BAZ=%BAZ%')
                    }
                  }
                }""", true));
        WorkflowRun b = j.buildAndAssertSuccess(p);
        j.assertLogContains("FOO=", b);
        j.assertLogNotContains("FOO=BAR", b);
        j.assertLogContains("BAZ=QUX", b);
    }

    @Issue("JENKINS-62014")
    @Test
    void ensureTypes() {
        final List<Descriptor> descriptors = BuilderUtil.allDescriptors();

        MatcherAssert.assertThat(descriptors , containsInAnyOrder(
                j.jenkins.getDescriptor(Shell.class), j.jenkins.getDescriptor(BatchFile.class),
                j.jenkins.getDescriptor(BatchScriptStep.class), j.jenkins.getDescriptor(PowershellScriptStep.class), j.jenkins.getDescriptor(ShellStep.class), j.jenkins.getDescriptor(PowerShellCoreScriptStep.class)));
    }

    /**
     * Asserts that the predicate remains true up to the given timeout.
     */
    private <T> void ensureForWhile(int timeout, T o, Predicate<T> predicate) throws Exception {
        long goal = System.currentTimeMillis()+timeout;
        while (System.currentTimeMillis()<goal) {
            if (!predicate.test(o))
                throw new AssertionError(predicate);
            Thread.sleep(100);
        }
    }

    @TestExtension("shouldInvokeLauncherDecoratorForShellStep")
    public static final class MyNodeLauncherDecorator extends LauncherDecorator {

        @NonNull
        @Override
        public Launcher decorate(@NonNull Launcher lnchr, @NonNull Node node) {
            // Just inject the environment variable
            Map<String, String> env = new HashMap<>();
            env.put("INJECTED", "MYVAR-" + node.getNodeName());
            return lnchr.decorateByEnv(new EnvVars(env));
        }
    }
}
<|MERGE_RESOLUTION|>--- conflicted
+++ resolved
@@ -398,16 +398,10 @@
         t.build();
         assertThat(t.getRows().stream().map(Row::getDisplayName).toArray(String[]::new), hasItemInArray(containsString("Step with label")));
     }
-<<<<<<< HEAD
 
     @Test
     void labelShortened() throws Exception {
-        String singleLabel= StringUtils.repeat("0123456789", 10);
-=======
-    
-    @Test public void labelShortened() throws Exception {
         String singleLabel = "0123456789".repeat(10);
->>>>>>> a2e10aab
         String label = singleLabel + singleLabel;
 
         WorkflowJob p = j.jenkins.createProject(WorkflowJob.class, "p");
