package org.jenkinsci.plugins.workflow.steps.durable_task;

import com.cloudbees.plugins.credentials.CredentialsProvider;
import com.cloudbees.plugins.credentials.CredentialsScope;
import com.cloudbees.plugins.credentials.domains.Domain;
import com.cloudbees.plugins.credentials.impl.UsernamePasswordCredentialsImpl;
import hudson.FilePath;
import hudson.EnvVars;
import hudson.Functions;
import hudson.Launcher;
import hudson.LauncherDecorator;
import hudson.MarkupText;
import hudson.console.AnnotatedLargeText;
import hudson.console.ConsoleAnnotator;
import hudson.console.ConsoleLogFilter;
import hudson.console.ConsoleNote;
import hudson.console.LineTransformationOutputStream;
import hudson.model.BallColor;
import hudson.model.BooleanParameterDefinition;
import hudson.model.BooleanParameterValue;
import hudson.model.BuildListener;
import hudson.model.Descriptor;
import hudson.model.FreeStyleProject;
import hudson.model.Node;
import hudson.model.ParametersAction;
import hudson.model.ParametersDefinitionProperty;
import hudson.model.Result;
import hudson.model.Run;
import hudson.remoting.Channel;
import hudson.model.Slave;
import hudson.model.TaskListener;
import hudson.slaves.DumbSlave;
import hudson.slaves.EnvironmentVariablesNodeProperty;
import hudson.tasks.BatchFile;
import hudson.tasks.Shell;
import io.jenkins.plugins.environment_filter_utils.util.BuilderUtil;
import io.jenkins.plugins.generic_environment_filters.RemoveSpecificVariablesFilter;
import io.jenkins.plugins.generic_environment_filters.VariableContributingFilter;
import java.io.ByteArrayOutputStream;
import java.io.File;
import java.io.IOException;
import java.io.OutputStream;
import java.io.PrintStream;
import java.io.Serializable;
import java.io.StringWriter;
import java.io.UncheckedIOException;
import java.nio.charset.StandardCharsets;
import java.nio.file.Files;
import java.nio.file.Path;
import java.util.ArrayList;
import java.util.Collections;
import java.util.HashMap;
import java.util.List;
import java.util.Locale;
import java.util.Map;
import java.util.Set;
import java.util.function.Predicate;
import java.util.logging.Level;
import java.util.logging.LogRecord;
import javax.annotation.CheckForNull;
import jenkins.tasks.filters.EnvVarsFilterGlobalConfiguration;
import jenkins.util.JenkinsJVM;
import org.apache.commons.lang.StringUtils;

import static org.hamcrest.Matchers.*;

import org.hamcrest.MatcherAssert;
import org.jenkinsci.plugins.durabletask.FileMonitoringTask;

import org.jenkinsci.plugins.workflow.actions.ArgumentsAction;
import org.jenkinsci.plugins.workflow.cps.CpsFlowDefinition;
import org.jenkinsci.plugins.workflow.cps.CpsStepContext;
import org.jenkinsci.plugins.workflow.cps.nodes.StepAtomNode;
import org.jenkinsci.plugins.workflow.flow.FlowExecutionOwner;
import org.jenkinsci.plugins.workflow.graph.FlowNode;
import org.jenkinsci.plugins.workflow.graphanalysis.DepthFirstScanner;
import org.jenkinsci.plugins.workflow.graphanalysis.NodeStepTypePredicate;
import org.jenkinsci.plugins.workflow.job.WorkflowJob;
import org.jenkinsci.plugins.workflow.job.WorkflowRun;
import org.jenkinsci.plugins.workflow.log.BrokenLogStorage;
import org.jenkinsci.plugins.workflow.log.FileLogStorage;
import org.jenkinsci.plugins.workflow.log.LogStorage;
import org.jenkinsci.plugins.workflow.log.LogStorageFactory;
import org.jenkinsci.plugins.workflow.steps.BodyExecutionCallback;
import org.jenkinsci.plugins.workflow.steps.BodyInvoker;
import org.jenkinsci.plugins.workflow.steps.Step;
import org.jenkinsci.plugins.workflow.steps.StepConfigTester;
import org.jenkinsci.plugins.workflow.steps.StepContext;
import org.jenkinsci.plugins.workflow.steps.StepDescriptor;
import org.jenkinsci.plugins.workflow.steps.StepExecution;
import org.jenkinsci.plugins.workflow.support.steps.ExecutorStepExecution;
import org.jenkinsci.plugins.workflow.support.visualization.table.FlowGraphTable;
import org.jenkinsci.plugins.workflow.support.visualization.table.FlowGraphTable.Row;
import static org.junit.Assert.assertEquals;
import static org.junit.Assert.assertFalse;
import static org.junit.Assert.assertNull;
import static org.junit.Assert.assertSame;
import static org.hamcrest.MatcherAssert.assertThat;
import static org.junit.Assert.assertTrue;
import org.junit.Assume;
import static org.junit.Assume.assumeFalse;
import org.junit.ClassRule;
import org.junit.Rule;
import org.junit.Test;
import org.junit.rules.ErrorCollector;
import org.junit.rules.TemporaryFolder;
import org.jvnet.hudson.test.BuildWatcher;
import org.jvnet.hudson.test.FlagRule;
import org.jvnet.hudson.test.Issue;
import org.jvnet.hudson.test.JenkinsRule;
import org.jvnet.hudson.test.LoggerRule;
import org.jvnet.hudson.test.SimpleCommandLauncher;
import org.jvnet.hudson.test.TestExtension;
import org.kohsuke.stapler.DataBoundConstructor;
import org.kohsuke.stapler.DataBoundSetter;

public class ShellStepTest {

    @ClassRule
    public static BuildWatcher buildWatcher = new BuildWatcher();

    @Rule public JenkinsRule j = new JenkinsRule();
    @Rule public TemporaryFolder tmp = new TemporaryFolder();
    @Rule public ErrorCollector errors = new ErrorCollector();
    @Rule public LoggerRule logging = new LoggerRule();
    @Rule public FlagRule<Boolean> useWatching = new FlagRule<>(() -> DurableTaskStep.USE_WATCHING, x -> DurableTaskStep.USE_WATCHING = x);

    /**
     * Failure in the shell script should mark the step as red
     */
    @Test
    public void failureShouldMarkNodeRed() throws Exception {
        // job setup
        WorkflowJob foo = j.jenkins.createProject(WorkflowJob.class, "foo");
        foo.setDefinition(new CpsFlowDefinition(Functions.isWindows() ? "node {bat 'whatever'}" : "node {sh 'false'}", true));

        // get the build going, and wait until workflow pauses
        WorkflowRun b = j.assertBuildStatus(Result.FAILURE, foo.scheduleBuild2(0).get());

        boolean found = false;
        FlowGraphTable t = new FlowGraphTable(b.getExecution());
        t.build();
        for (Row r : t.getRows()) {
            if (r.getNode() instanceof StepAtomNode) {
                StepAtomNode sa = (StepAtomNode) r.getNode();
                if (sa.getDescriptor().getFunctionName().matches("sh|bat")) {
                    assertSame(BallColor.RED, sa.getIconColor());
                    found = true;
                }
            }
        }

        assertTrue(found);
    }

    @Issue("JENKINS-52943")
    @Test
    public void stepDescription() throws Exception {
        // job setup
        WorkflowJob foo = j.jenkins.createProject(WorkflowJob.class, "foo");
        foo.setDefinition(new CpsFlowDefinition(Functions.isWindows() ? "node {" +
                "bat 'echo first';" +
                "bat returnStdout: true, script: 'echo second';" +
        "}" : "node {" +
                "sh 'echo first'; " +
                "sh returnStdout: true, script: 'echo second'" +
        "}", true));

        WorkflowRun b = j.buildAndAssertSuccess(foo);

        ArrayList<String> args = new ArrayList<>();
        List<FlowNode> shellStepNodes = new DepthFirstScanner().filteredNodes(b.getExecution(), new NodeStepTypePredicate(Functions.isWindows() ? "bat" : "sh"));
        assertThat(shellStepNodes, hasSize(2));
        for(FlowNode n : shellStepNodes) {
            args.add(ArgumentsAction.getStepArgumentsAsString(n));
        }

        assertThat(args, containsInAnyOrder("echo first", "echo second"));
    }


    /**
     * Abort a running workflow to ensure that the process is terminated.
     */
    @Test
    public void abort() throws Exception {
        Path tmp = Files.createTempFile("jenkins","test");
        Files.delete(tmp);

        // job setup
        WorkflowJob foo = j.jenkins.createProject(WorkflowJob.class, "foo");
        foo.setDefinition(new CpsFlowDefinition(Functions.isWindows() ?
            "node {bat($/:loop\r\n" +
                "echo . >" + tmp + "\r\n" +
                "ping -n 2 127.0.0.1 >nul\r\n" + // http://stackoverflow.com/a/4317036/12916
                "goto :loop/$)}" :
            "node {sh 'while true; do touch " + tmp + "; sleep 1; done'}", true));

        // get the build going, and wait until workflow pauses
        WorkflowRun b = foo.scheduleBuild2(0).getStartCondition().get();

        // at this point the file should be being touched
        while (!Files.exists(tmp)) {
            Thread.sleep(100);
        }

        b.getExecutor().interrupt();

        // It can take a while for the process to exit on Windows (see JENKINS-59152), so we wait for the build to
        // complete and confirm that the process is no longer running after the build has already completed.
        j.assertBuildStatus(Result.ABORTED, j.waitForCompletion(b));

        // touching should have stopped
        final long refTimestamp = Files.getLastModifiedTime(tmp).toMillis();
        ensureForWhile(5000, tmp, tmpFile -> {
            try {
                return refTimestamp == Files.getLastModifiedTime(tmpFile).toMillis();
            } catch (IOException e) {
                throw new UncheckedIOException(e);
            }
        });
    }

    @Issue("JENKINS-41339")
    @Test public void nodePaths() throws Exception {
        DumbSlave slave = j.createSlave("slave", null, null);
        FreeStyleProject f = j.createFreeStyleProject("f"); // the control
        f.setAssignedNode(slave);
        f.getBuildersList().add(Functions.isWindows() ? new BatchFile("echo Path=%Path%") : new Shell("echo PATH=$PATH"));
        WorkflowJob p = j.jenkins.createProject(WorkflowJob.class, "p");
        p.setDefinition(new CpsFlowDefinition("node('slave') {isUnix() ? sh('echo PATH=$PATH') : bat('echo Path=%Path%')}", true));
        // First check: syntax recommended in /help/system-config/nodeEnvironmentVariables.html.
        slave.getNodeProperties().add(new EnvironmentVariablesNodeProperty(new EnvironmentVariablesNodeProperty.Entry("PATH+ACME", Functions.isWindows() ? "C:\\acme\\bin" : "/opt/acme/bin")));
        j.assertLogContains(Functions.isWindows() ? ";C:\\acme\\bin;" : ":/opt/acme/bin:/", j.buildAndAssertSuccess(f)); // JRE also gets prepended
        j.assertLogContains(Functions.isWindows() ? "Path=C:\\acme\\bin;" : "PATH=/opt/acme/bin:/", j.buildAndAssertSuccess(p));
        // Second check: recursive expansion.
        slave.getNodeProperties().replace(new EnvironmentVariablesNodeProperty(new EnvironmentVariablesNodeProperty.Entry("PATH", Functions.isWindows() ? "C:\\acme\\bin;$PATH" : "/opt/acme/bin:$PATH")));
        j.assertLogContains(Functions.isWindows() ? ";C:\\acme\\bin;" : ":/opt/acme/bin:/", j.buildAndAssertSuccess(f));
        j.assertLogContains(Functions.isWindows() ? "Path=C:\\acme\\bin;" : "PATH=/opt/acme/bin:/", j.buildAndAssertSuccess(p));
    }

    @Test public void launcherDecorator() throws Exception {
        Assume.assumeTrue("TODO Windows equivalent TBD", new File("/usr/bin/nice").canExecute());
        WorkflowJob p = j.jenkins.createProject(WorkflowJob.class, "p");
        p.setDefinition(new CpsFlowDefinition("node {sh 'echo niceness=`nice`'}", true));
        Assume.assumeThat("test only works if mvn test is not itself niced", JenkinsRule.getLog(j.assertBuildStatusSuccess(p.scheduleBuild2(0))), containsString("niceness=0"));
        p.setDefinition(new CpsFlowDefinition("node {nice {sh 'echo niceness=`nice`'}}", true));
        j.assertLogContains("niceness=10", j.assertBuildStatusSuccess(p.scheduleBuild2(0)));
        p.setDefinition(new CpsFlowDefinition("node {nice {nice {sh 'echo niceness=`nice`'}}}", true));
        j.assertLogContains("niceness=19", j.assertBuildStatusSuccess(p.scheduleBuild2(0)));
    }
    public static class NiceStep extends Step {
        @DataBoundConstructor public NiceStep() {}
        @Override public StepExecution start(StepContext context) {
            return new Execution(context);
        }
        public static class Execution extends StepExecution {
            private static final long serialVersionUID = 1;
            Execution(StepContext context) {
                super(context);
            }
            @Override public boolean start() throws Exception {
                getContext().newBodyInvoker().
                        withContext(BodyInvoker.mergeLauncherDecorators(getContext().get(LauncherDecorator.class), new Decorator())).
                        withCallback(BodyExecutionCallback.wrap(getContext())).
                        start();
                return false;
            }
        }
        private static class Decorator extends LauncherDecorator implements Serializable {
            private static final long serialVersionUID = 1;
            @Override public Launcher decorate(Launcher launcher, Node node) {
                return launcher.decorateByPrefix("nice");
            }
        }
        @TestExtension("launcherDecorator") public static class DescriptorImpl extends StepDescriptor {
            @Override public Set<? extends Class<?>> getRequiredContext() {
                return Collections.emptySet();
            }
            @Override public String getFunctionName() {
                return "nice";
            }
            @Override public String getDisplayName() {
                return "Nice";
            }
            @Override public boolean takesImplicitBlockArgument() {
                return true;
            }
        }
    }

    @Issue("JENKINS-40734")
    @Test public void envWithShellChar() throws Exception {
        WorkflowJob p = j.jenkins.createProject(WorkflowJob.class, "p");
        p.setDefinition(new CpsFlowDefinition("node {withEnv(['MONEY=big$$money']) {isUnix() ? sh('echo \"MONEY=$MONEY\"') : bat('echo \"MONEY=%MONEY%\"')}}", true));
        j.assertLogContains("MONEY=big$$money", j.buildAndAssertSuccess(p));
    }

    @Issue("JENKINS-26133")
    @Test public void configRoundTrip() throws Exception {
        ShellStep s = new ShellStep("echo hello");
        s = new StepConfigTester(j).configRoundTrip(s);
        assertEquals("echo hello", s.getScript());
        assertFalse(s.isReturnStdout());
        assertNull(s.getEncoding());
        assertFalse(s.isReturnStatus());
        assertNull(s.getLabel());

        s.setReturnStdout(true);
        s.setEncoding("ISO-8859-1");
        s = new StepConfigTester(j).configRoundTrip(s);
        assertEquals("echo hello", s.getScript());
        assertTrue(s.isReturnStdout());
        assertEquals("ISO-8859-1", s.getEncoding());
        assertFalse(s.isReturnStatus());
        assertNull(s.getLabel());

        s.setReturnStdout(false);
        s.setEncoding("UTF-8");
        s.setReturnStatus(true);
        s = new StepConfigTester(j).configRoundTrip(s);
        assertEquals("echo hello", s.getScript());
        assertFalse(s.isReturnStdout());
        assertEquals("UTF-8", s.getEncoding());
        assertTrue(s.isReturnStatus());
        assertNull(s.getLabel());

        s.setLabel("Round Trip Test");
        s = new StepConfigTester(j).configRoundTrip(s);
        assertEquals("echo hello", s.getScript());
        assertFalse(s.isReturnStdout());
        assertEquals("UTF-8", s.getEncoding());
        assertTrue(s.isReturnStatus());
        assertEquals("Round Trip Test", s.getLabel());
    }

    @Issue("JENKINS-26133")
    @Test public void returnStdout() throws Exception {
        Assume.assumeTrue("TODO Windows equivalent TBD", new File("/usr/bin/tr").canExecute());
        WorkflowJob p = j.jenkins.createProject(WorkflowJob.class, "p");
        p.setDefinition(new CpsFlowDefinition("def msg; node {msg = sh(script: 'echo hello world | tr [a-z] [A-Z]', returnStdout: true).trim()}; echo \"it said ${msg}\"", true));
        j.assertLogContains("it said HELLO WORLD", j.assertBuildStatusSuccess(p.scheduleBuild2(0)));
        p.setDefinition(new CpsFlowDefinition("node {sh script: 'echo some problem here | tr [a-z] [A-Z]; exit 1', returnStdout: true}", true));
        j.assertLogContains("SOME PROBLEM HERE", j.assertBuildStatus(Result.FAILURE, p.scheduleBuild2(0)));
    }

    @Issue("JENKINS-26133")
    @Test public void returnStatus() throws Exception {
        WorkflowJob p = j.jenkins.createProject(WorkflowJob.class, "p");
        p.setDefinition(new CpsFlowDefinition("node {echo \"truth is ${isUnix() ? sh(script: 'true', returnStatus: true) : bat(script: 'echo', returnStatus: true)} but falsity is ${isUnix() ? sh(script: 'false', returnStatus: true) : bat(script: 'type nonexistent' , returnStatus: true)}\"}", true));
        j.assertLogContains("truth is 0 but falsity is 1", j.assertBuildStatusSuccess(p.scheduleBuild2(0)));
    }
    
    
    @Test public void label() throws Exception {
        WorkflowJob p = j.jenkins.createProject(WorkflowJob.class, "p");
        p.setDefinition(new CpsFlowDefinition("node {isUnix() ? sh(script: 'true', label: 'Step with label') : bat(script: 'echo', label: 'Step with label')}", true));
        
        WorkflowRun b = j.assertBuildStatus(Result.SUCCESS, p.scheduleBuild2(0).get());

        boolean found = false;
        FlowGraphTable t = new FlowGraphTable(b.getExecution());
        t.build();
        for (Row r : t.getRows()) {
            if (r.getDisplayName().equals("Step with label")) {
                found = true;
            }
        }

        assertTrue(found);
    }
    
    @Test public void labelShortened() throws Exception {
        String singleLabel= StringUtils.repeat("0123456789", 10);
        String label = singleLabel + singleLabel;
        
        WorkflowJob p = j.jenkins.createProject(WorkflowJob.class, "p");
        p.setDefinition(new CpsFlowDefinition("node {isUnix() ? sh(script: 'true', label: '" + label + "') : bat(script: 'echo', label: '" + label + "')}", true));
        
        WorkflowRun b = j.assertBuildStatus(Result.SUCCESS, p.scheduleBuild2(0).get());

        boolean found = false;
        FlowGraphTable t = new FlowGraphTable(b.getExecution());
        t.build();
        for (Row r : t.getRows()) {
            if (r.getDisplayName().equals(singleLabel)) {
                found = true;
            }
        }

        assertTrue(found);
    }

    @Issue("JENKINS-38381")
    @Test public void remoteLogger() throws Exception {
        DurableTaskStep.USE_WATCHING = true;
        assumeFalse(Functions.isWindows()); // TODO create Windows equivalent
        final String credentialsId = "creds";
        final String username = "bob";
        final String password = "s3cr3t";
        UsernamePasswordCredentialsImpl c = new UsernamePasswordCredentialsImpl(CredentialsScope.GLOBAL, credentialsId, "sample", username, password);
        CredentialsProvider.lookupStores(j.jenkins).iterator().next().addCredentials(Domain.global(), c);
        j.createSlave("remote", null, null);
        WorkflowJob p = j.jenkins.createProject(WorkflowJob.class, "p");
        String builtInNodeLabel = j.jenkins.getSelfLabel().getName(); // compatibility with 2.307+
        p.setDefinition(new CpsFlowDefinition(
            "node('" + builtInNodeLabel + "') {\n" +
            "  sh 'pwd'\n" +
            "}\n" +
            "node('remote') {\n" +
            "  sh 'pwd'\n" +
            "  sh 'echo on agent'\n" +
            "  withCredentials([usernameColonPassword(variable: 'USERPASS', credentialsId: '" + credentialsId + "')]) {\n" +
            "    sh 'set +x; echo curl -u $USERPASS http://server/'\n" +
            "  }\n" +
            "}", true));
        WorkflowRun b = j.assertBuildStatusSuccess(p.scheduleBuild2(0));
        j.assertLogContains("+ pwd [master]", b);
        j.assertLogContains("+ PWD [master → remote]", b);
        j.assertLogContains("ON AGENT [master → remote]", b);
        j.assertLogNotContains(password, b);
        j.assertLogNotContains(password.toUpperCase(Locale.ENGLISH), b);
        j.assertLogContains("CURL -U **** HTTP://SERVER/ [master → remote]", b);
    }
    @TestExtension("remoteLogger") public static class LogFile implements LogStorageFactory {
        @Override public LogStorage forBuild(FlowExecutionOwner b) {
            final LogStorage base;
            try {
                base = FileLogStorage.forFile(new File(b.getRootDir(), "special.log"));
            } catch (IOException x) {
                return new BrokenLogStorage(x);
            }
            return new LogStorage() {
                @Override public BuildListener overallListener() throws IOException, InterruptedException {
                    return new RemotableBuildListener(base.overallListener());
                }
                @Override public TaskListener nodeListener(FlowNode node) throws IOException, InterruptedException {
                    return new RemotableBuildListener(base.nodeListener(node));
                }
                @Override public AnnotatedLargeText<FlowExecutionOwner.Executable> overallLog(FlowExecutionOwner.Executable build, boolean complete) {
                    return base.overallLog(build, complete);
                }
                @Override public AnnotatedLargeText<FlowNode> stepLog(FlowNode node, boolean complete) {
                    return base.stepLog(node, complete);
                }
            };
        }
    }
    private static class RemotableBuildListener implements BuildListener {
        private static final long serialVersionUID = 1;
        /** actual implementation */
        private final TaskListener delegate;
        /** records allocation & deserialization history; e.g., {@code master → agent} */
        private final String id;
        private transient PrintStream logger;
        RemotableBuildListener(TaskListener delegate) {
            this(delegate, "master");
        }
        private RemotableBuildListener(TaskListener delegate, String id) {
            this.delegate = delegate;
            this.id = id;
        }
        @Override public PrintStream getLogger() {
            if (logger == null) {
                final OutputStream os = delegate.getLogger();
                logger = new PrintStream(new LineTransformationOutputStream() {
                    @Override protected void eol(byte[] b, int len) throws IOException {
                        for (int i = 0; i < len - 1; i++) { // all but NL
                            os.write(id.equals("master") ? b[i] : Character.toUpperCase(b[i]));
                        }
                        os.write((" [" + id + "]").getBytes(StandardCharsets.UTF_8));
                        os.write(b[len - 1]); // NL
                    }
                    @Override public void flush() throws IOException {
                        os.flush();
                    }
                    @Override public void close() throws IOException {
                        super.close();
                        os.close();
                    }
                }, true);
            }
            return logger;
        }
        private Object writeReplace() {
            /* To see serialization happening from BourneShellScript.launchWithCookie & FileMonitoringController.watch:
            Thread.dumpStack();
            */
            String name = Channel.current().getName();
            return new RemotableBuildListener(delegate, id + " → " + name);
        }
    }

    @Issue("JENKINS-54133")
    @Test public void remoteConsoleNotes() throws Exception {
        DurableTaskStep.USE_WATCHING = true;
        assumeFalse(Functions.isWindows()); // TODO create Windows equivalent
        j.createSlave("remote", null, null);
        WorkflowJob p = j.jenkins.createProject(WorkflowJob.class, "p");
        String builtInNodeLabel = j.jenkins.getSelfLabel().getName(); // compatibility with 2.307+
        p.setDefinition(new CpsFlowDefinition(
            "node('" + builtInNodeLabel +"') {\n" +
            "  markUp {\n" +
            "    sh 'echo hello from " + builtInNodeLabel + "'\n" +
            "  }\n" +
            "}\n" +
            "node('remote') {\n" +
            "  markUp {\n" +
            "    sh 'echo hello from agent'\n" +
            "  }\n" +
            "  markUp(smart: true) {\n" +
            "    sh 'echo hello from halfway in between'\n" +
            "  }\n" +
            "}", true));
        logging.recordPackage(ConsoleNote.class, Level.FINE);
        WorkflowRun b = j.assertBuildStatusSuccess(p.scheduleBuild2(0));
        b.getLogText().writeRawLogTo(0, System.err);
        StringWriter w = new StringWriter();
        b.getLogText().writeHtmlTo(0, w);
        assertThat("a ConsoleNote created in the " + builtInNodeLabel + " is trusted", w.toString(), containsString("<b>hello</b> from " + builtInNodeLabel));
        assertThat("but this one was created in the agent and is discarded", w.toString(), containsString("hello from agent"));
<<<<<<< HEAD
        assertThat("however we can pass it from the master to agent", w.toString(), containsString("<b>hello</b> from halfway in between"));
=======
        assertThat("however we can pass it from the " + builtInNodeLabel + " to agent", w.toString(), containsString("<b>hello</b> from halfway in between"));
        } finally {
            DurableTaskStep.USE_WATCHING = false;
        }
>>>>>>> c2bb8f53
    }
    public static final class MarkUpStep extends Step {
        @DataBoundSetter public boolean smart;
        @DataBoundConstructor public MarkUpStep() {}
        @Override public StepExecution start(StepContext context) {
            return new Exec(context, smart);
        }
        private static final class Exec extends StepExecution {
            final boolean smart;
            Exec(StepContext context, boolean smart) {
                super(context);
                this.smart = smart;
            }
            @Override public boolean start() throws Exception {
                getContext().newBodyInvoker().
                    withContext(BodyInvoker.mergeConsoleLogFilters(getContext().get(ConsoleLogFilter.class), new Filter(smart))).
                    withCallback(BodyExecutionCallback.wrap(getContext())).
                    start();
                return false;
            }
        }
        private static final class Filter extends ConsoleLogFilter implements Serializable {
            private final @CheckForNull byte[] note;
            Filter(boolean smart) throws IOException {
                JenkinsJVM.checkJenkinsJVM();
                if (smart) {
                    ByteArrayOutputStream baos = new ByteArrayOutputStream();
                    new HelloNote().encodeTo(baos);
                    note = baos.toByteArray();
                } else {
                    note = null;
                }
            }
            @SuppressWarnings("rawtypes")
            @Override public OutputStream decorateLogger(Run _ignore, final OutputStream logger) throws IOException, InterruptedException {
                return new LineTransformationOutputStream() {
                    @Override protected void eol(byte[] b, int len) throws IOException {
                        if (b.length >= 5 && b[0] == 'h' && b[1] == 'e' && b[2] == 'l' && b[3] == 'l' && b[4] == 'o') {
                            if (note != null) {
                                logger.write(note);
                            } else {
                                new HelloNote().encodeTo(logger);
                            }
                        }
                        logger.write(b, 0, len);
                    }
                    @Override public void close() throws IOException {
                        super.close();
                        logger.close();
                    }
                    @Override public void flush() throws IOException {
                        logger.flush();
                    }
                };
            }
        }
        private static final class HelloNote extends ConsoleNote<Run<?, ?>> {
            @Override public ConsoleAnnotator annotate(Run<?, ?> context, MarkupText text, int charPos) {
                text.addMarkup(0, 5, "<b>", "</b>");
                return null;
            }
        }
        @TestExtension public static final class DescriptorImpl extends StepDescriptor {
            @Override public String getFunctionName() {
                return "markUp";
            }
            @Override public Set<? extends Class<?>> getRequiredContext() {
                return Collections.emptySet();
            }
            @Override public boolean takesImplicitBlockArgument() {
                return true;
            }
        }
    }

    @Issue("JENKINS-31096")
    @Test public void encoding() throws Exception {
        // Like JenkinsRule.createSlave but passing a system encoding:
        Slave remote = new DumbSlave("remote", tmp.getRoot().getAbsolutePath(),
            new SimpleCommandLauncher("'" + System.getProperty("java.home") + "/bin/java' -Dfile.encoding=ISO-8859-2 -jar '" + new File(j.jenkins.getJnlpJars("slave.jar").getURL().toURI()) + "'"));
        j.jenkins.addNode(remote);
        j.waitOnline(remote);
        WorkflowJob p = j.createProject(WorkflowJob.class, "p");
        FilePath ws;
        while ((ws = remote.getWorkspaceFor(p)) == null) {
            Thread.sleep(100);
        }
        ws.child("message").write("Čau ty vole!\n", "ISO-8859-2");
        p.setDefinition(new CpsFlowDefinition("node('remote') {if (isUnix()) {sh 'cat message'} else {bat 'type message'}}", true));
        j.assertLogContains("Čau ty vole!", j.buildAndAssertSuccess(p));
        p.setDefinition(new CpsFlowDefinition("node('remote') {echo(/received: ${isUnix() ? sh(script: 'cat message', returnStdout: true) : bat(script: '@type message', returnStdout: true)}/)}", true)); // http://stackoverflow.com/a/8486061/12916
        j.assertLogContains("received: Čau ty vole!", j.buildAndAssertSuccess(p));
        p.setDefinition(new CpsFlowDefinition("node('remote') {if (isUnix()) {sh script: 'cat message', encoding: 'US-ASCII'} else {bat script: 'type message', encoding: 'US-ASCII'}}", true));
        j.assertLogContains("�au ty vole!", j.buildAndAssertSuccess(p));
        ws.child("message").write("¡Čau → there!\n", "UTF-8");
        p.setDefinition(new CpsFlowDefinition("node('remote') {if (isUnix()) {sh script: 'cat message', encoding: 'UTF-8'} else {bat script: 'type message', encoding: 'UTF-8'}}", true));
        j.assertLogContains("¡Čau → there!", j.buildAndAssertSuccess(p));
    }

    @Test public void missingNewline() throws Exception {
        assumeFalse(Functions.isWindows()); // TODO create Windows equivalent
        String credentialsId = "creds";
        String username = "bob";
        String password = "s3cr3t";
        UsernamePasswordCredentialsImpl c = new UsernamePasswordCredentialsImpl(CredentialsScope.GLOBAL, credentialsId, "sample", username, password);
        CredentialsProvider.lookupStores(j.jenkins).iterator().next().addCredentials(Domain.global(), c);
        DumbSlave s = j.createSlave("remote", null, null);
        j.waitOnline(s);
        logging.record(DurableTaskStep.class, Level.FINE).record(FileMonitoringTask.class, Level.FINE);
        j.showAgentLogs(s, logging);
        WorkflowJob p = j.jenkins.createProject(WorkflowJob.class, "p");
        p.addProperty(new ParametersDefinitionProperty(new BooleanParameterDefinition("WATCHING", false, null)));
        String builtInNodeLabel = j.jenkins.getSelfLabel().getName(); // compatibility with 2.307+
        p.setDefinition(new CpsFlowDefinition(
            "['" + builtInNodeLabel + "', 'remote'].each {label ->\n" +
            "  node(label) {\n" +
            "    withCredentials([usernameColonPassword(variable: 'USERPASS', credentialsId: '" + credentialsId + "')]) {\n" +
            "      sh 'set +x; echo \"with final newline node=$NODE_NAME watching=$WATCHING\"'\n" +
            "      sh 'set +x; printf \"missing final newline node=$NODE_NAME watching=$WATCHING\"'\n" +
            "    }\n" +
            "  }\n" +
            "}", true));
            for (boolean watching : new boolean[] {false, true}) {
                DurableTaskStep.USE_WATCHING = watching;
                String log = JenkinsRule.getLog(j.assertBuildStatusSuccess(p.scheduleBuild2(0, new ParametersAction(new BooleanParameterValue("WATCHING", watching)))));
                for (String node : new String[] {builtInNodeLabel, "remote"}) {
                    for (String mode : new String[] {"with", "missing"}) {
                        errors.checkThat(log, containsString(mode + " final newline node=" + node + " watching=" + watching));
                    }
                }
                errors.checkThat("no blank lines with watching=" + watching, log, not(containsString("\n\n")));
                errors.checkThat(log, not(containsString("watching=false[Pipeline]")));
                errors.checkThat(log, not(containsString("watching=true[Pipeline]")));
            }
    }

    @Issue("JENKINS-34021")
    @Test public void deadStep() throws Exception {
        logging.record(DurableTaskStep.class, Level.INFO).record(CpsStepContext.class, Level.INFO).capture(100);
        WorkflowJob p = j.jenkins.createProject(WorkflowJob.class, "p");
        p.setDefinition(new CpsFlowDefinition("try {node {isUnix() ? sh('sleep 1000000') : bat('ping -t 127.0.0.1 > nul')}} catch (e) {sleep 1; throw e}", true));
        WorkflowRun b = p.scheduleBuild2(0).waitForStart();
        j.waitForMessage(Functions.isWindows() ? ">ping" : "+ sleep", b);
        b.doTerm();
        j.waitForCompletion(b);
        j.assertBuildStatus(Result.ABORTED, b);
        for (LogRecord record : logging.getRecords()) {
            assertNull(record.getThrown());
        }
    }
    
    @Issue("JENKINS-49707")
    @Test public void removingAgentIsFatal() throws Exception {
        logging.record(DurableTaskStep.class, Level.FINE).record(FileMonitoringTask.class, Level.FINE).record(ExecutorStepExecution.class, Level.FINE);
        DumbSlave s = j.createSlave("remote", null, null);
        WorkflowJob p = j.jenkins.createProject(WorkflowJob.class, "p");
        p.setDefinition(new CpsFlowDefinition("node('remote') {isUnix() ? sh('sleep 1000000') : bat('ping -t 127.0.0.1 > nul')}", true));
        WorkflowRun b = p.scheduleBuild2(0).waitForStart();
        j.waitForMessage(Functions.isWindows() ? ">ping" : "+ sleep", b);
        j.jenkins.removeNode(s);
        j.assertBuildStatus(Result.ABORTED, j.waitForCompletion(b));
        j.waitForMessage(new ExecutorStepExecution.RemovedNodeCause().getShortDescription(), b);
    }

    @Issue("JENKINS-44521")
    @Test public void shouldInvokeLauncherDecoratorForShellStep() throws Exception {
        DumbSlave slave = j.createSlave("slave", null, null);
        
        WorkflowJob p = j.jenkins.createProject(WorkflowJob.class, "p");
        p.setDefinition(new CpsFlowDefinition("node('slave') {isUnix() ? sh('echo INJECTED=$INJECTED') : bat('echo INJECTED=%INJECTED%')}", true));
        WorkflowRun run = j.buildAndAssertSuccess(p);
        
        j.assertLogContains("INJECTED=MYVAR-" + slave.getNodeName(), run);
        
    }

    @Issue("JENKINS-28822")
    @Test public void interruptingAbortsBuild() throws Exception {
        WorkflowJob p = j.jenkins.createProject(WorkflowJob.class, "p");
        p.setDefinition(new CpsFlowDefinition("node {\n" +
                "  timeout(time: 1, unit: 'SECONDS') {" +
                (Functions.isWindows()
                        ? "bat 'ping -n 6 127.0.0.1 >nul'\n"
                        : "sh 'sleep 5'\n") +
                "  }" +
                "}", true));
        WorkflowRun b = p.scheduleBuild2(0).waitForStart();
        j.waitForCompletion(b);
        // Would have failed with Result.FAILURE before https://github.com/jenkinsci/workflow-durable-task-step-plugin/pull/75.
        j.assertBuildStatus(Result.ABORTED, b);
        j.assertLogContains("Timeout has been exceeded", b);
    }

    @Issue("JENKINS-28822")
    @Test public void interruptingAbortsBuildEvenWithReturnStatus() throws Exception {
        WorkflowJob p = j.jenkins.createProject(WorkflowJob.class, "p");
        p.setDefinition(new CpsFlowDefinition("node() {\n" +
                "  timeout(time: 1, unit: 'SECONDS') {\n" +
                (Functions.isWindows()
                        ? "bat(returnStatus: true, script: 'ping -n 6 127.0.0.1 >nul')\n"
                        : "sh(returnStatus: true, script: 'sleep 5')\n") +
                "  }\n" +
                "}", true));
        WorkflowRun b = p.scheduleBuild2(0).waitForStart();
        j.waitForCompletion(b);
        // Would have succeeded before https://github.com/jenkinsci/workflow-durable-task-step-plugin/pull/75.
        j.assertBuildStatus(Result.ABORTED, b);
        j.waitForMessage("Timeout has been exceeded", b); // TODO assertLogContains fails unless a sleep is introduced; possible race condition in waitForCompletion
    }

    @Issue("JENKINS-62014")
    @Test public void envVarFilters() throws Exception {
        EnvVarsFilterGlobalConfiguration.getAllActivatedGlobalRules().add(new RemoveSpecificVariablesFilter("FOO"));
        EnvVarsFilterGlobalConfiguration.getAllActivatedGlobalRules().add(new VariableContributingFilter("BAZ", "QUX"));
        WorkflowJob p = j.jenkins.createProject(WorkflowJob.class, "p");
        p.setDefinition(new CpsFlowDefinition(
                "node() {\n" +
                "  withEnv(['FOO=BAR']) {\n" +
                "    if (isUnix()) {\n" +
                "      sh('echo FOO=$FOO and BAZ=$BAZ')\n" +
                "    } else {\n" +
                "      bat('ECHO FOO=%FOO% and BAZ=%BAZ%')\n" +
                "    }\n" +
                "  }\n" +
                "}", true));
        WorkflowRun b = j.buildAndAssertSuccess(p);
        j.assertLogContains("FOO=", b);
        j.assertLogNotContains("FOO=BAR", b);
        j.assertLogContains("BAZ=QUX", b);
    }

    @Issue("JENKINS-62014")
    @Test public void ensureTypes() {
        final List<Descriptor> descriptors = BuilderUtil.allDescriptors();

        MatcherAssert.assertThat(descriptors , containsInAnyOrder(
                j.jenkins.getDescriptor(Shell.class), j.jenkins.getDescriptor(BatchFile.class),
                j.jenkins.getDescriptor(BatchScriptStep.class), j.jenkins.getDescriptor(PowershellScriptStep.class), j.jenkins.getDescriptor(ShellStep.class), j.jenkins.getDescriptor(PowerShellCoreScriptStep.class)));
    }

    /**
     * Asserts that the predicate remains true up to the given timeout.
     */
    private <T> void ensureForWhile(int timeout, T o, Predicate<T> predicate) throws Exception {
        long goal = System.currentTimeMillis()+timeout;
        while (System.currentTimeMillis()<goal) {
            if (!predicate.test(o))
                throw new AssertionError(predicate);
            Thread.sleep(100);
        }
    }
    
    @TestExtension(value = "shouldInvokeLauncherDecoratorForShellStep")
    public static final class MyNodeLauncherDecorator extends LauncherDecorator {

        @Override
        public Launcher decorate(Launcher lnchr, Node node) {
            // Just inject the environment variable
            Map<String, String> env = new HashMap<>();
            env.put("INJECTED", "MYVAR-" + node.getNodeName());
            return lnchr.decorateByEnv(new EnvVars(env));
        }  
    }
}
<|MERGE_RESOLUTION|>--- conflicted
+++ resolved
@@ -519,14 +519,7 @@
         b.getLogText().writeHtmlTo(0, w);
         assertThat("a ConsoleNote created in the " + builtInNodeLabel + " is trusted", w.toString(), containsString("<b>hello</b> from " + builtInNodeLabel));
         assertThat("but this one was created in the agent and is discarded", w.toString(), containsString("hello from agent"));
-<<<<<<< HEAD
-        assertThat("however we can pass it from the master to agent", w.toString(), containsString("<b>hello</b> from halfway in between"));
-=======
         assertThat("however we can pass it from the " + builtInNodeLabel + " to agent", w.toString(), containsString("<b>hello</b> from halfway in between"));
-        } finally {
-            DurableTaskStep.USE_WATCHING = false;
-        }
->>>>>>> c2bb8f53
     }
     public static final class MarkUpStep extends Step {
         @DataBoundSetter public boolean smart;
