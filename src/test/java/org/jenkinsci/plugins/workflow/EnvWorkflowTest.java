--- conflicted
+++ resolved
@@ -72,17 +72,10 @@
 
         p.setDefinition(new CpsFlowDefinition(
             """
-<<<<<<< HEAD
-                node('node-test') {
-                  echo "My name on an agent is ${env.NODE_NAME} using labels ${env.NODE_LABELS}"
-                }
-                """,
-=======
             node('node-test') {
               echo "My name on an agent is ${env.NODE_NAME} using labels ${env.NODE_LABELS}"
             }
             """,
->>>>>>> a2e10aab
             true));
         matchLabelsInAnyOrder(
                 r.assertBuildStatusSuccess(p.scheduleBuild2(0)),
@@ -91,16 +84,6 @@
                 "node-test",
                 "unix");
 
-<<<<<<< HEAD
-        p.setDefinition(new CpsFlowDefinition( // JENKINS-41446 ensure variable still available in a ws step
-            """
-                node('node-test') {
-                 ws('workspace/foo') {
-                    echo "My name on an agent is ${env.NODE_NAME} using labels ${env.NODE_LABELS}"
-                  }
-                }
-                """,
-=======
         // JENKINS-41446 ensure variable still available in a ws step
         p.setDefinition(new CpsFlowDefinition(
         """
@@ -109,7 +92,6 @@
           }
         }
         """,
->>>>>>> a2e10aab
             true));
         matchLabelsInAnyOrder(
                 r.assertBuildStatusSuccess(p.scheduleBuild2(0)),
