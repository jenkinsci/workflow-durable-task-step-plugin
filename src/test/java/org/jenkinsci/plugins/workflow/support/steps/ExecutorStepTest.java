--- conflicted
+++ resolved
@@ -39,6 +39,7 @@
 import hudson.model.Job;
 import hudson.model.Label;
 import hudson.model.Queue;
+import hudson.model.Queue.LeftItem;
 import hudson.model.Result;
 import hudson.model.Run;
 import hudson.model.Slave;
@@ -77,8 +78,6 @@
 import jenkins.security.QueueItemAuthenticatorConfiguration;
 import net.sf.json.JSONArray;
 import net.sf.json.JSONObject;
-<<<<<<< HEAD
-import net.sf.json.groovy.JsonSlurper;
 import org.junit.jupiter.api.AfterEach;
 import org.junit.jupiter.api.BeforeEach;
 import org.junit.jupiter.api.extension.RegisterExtension;
@@ -89,8 +88,6 @@
 import org.jvnet.hudson.test.junit.jupiter.BuildWatcherExtension;
 import org.jvnet.hudson.test.junit.jupiter.InboundAgentExtension;
 import org.jvnet.hudson.test.junit.jupiter.JenkinsSessionExtension;
-=======
->>>>>>> 3efd1344
 import org.springframework.security.core.Authentication;
 import org.apache.commons.io.IOUtils;
 import org.htmlunit.Page;
@@ -666,7 +663,7 @@
                 FlowNode executorStartNode2 = new DepthFirstScanner().findFirstMatch(b.getExecution(), new ExecutorStepWithQueueItemPredicate());
                 assertNotNull(executorStartNode2);
                 assertEquals(QueueItemAction.QueueState.CANCELLED, QueueItemAction.getNodeState(executorStartNode2));
-            assertInstanceOf(Queue.LeftItem.class, QueueItemAction.getQueueItem(executorStartNode2));
+                assertInstanceOf(Queue.LeftItem.class, QueueItemAction.getQueueItem(executorStartNode2));
 
                 // Re-run to make sure we actually get an agent and the action is set properly.
                 r.createSlave("special", "special", null);
@@ -676,7 +673,7 @@
                 FlowNode executorStartNode3 = new DepthFirstScanner().findFirstMatch(b2.getExecution(), new ExecutorStepWithQueueItemPredicate());
                 assertNotNull(executorStartNode3);
                 assertEquals(QueueItemAction.QueueState.LAUNCHED, QueueItemAction.getNodeState(executorStartNode3));
-            assertInstanceOf(Queue.LeftItem.class, QueueItemAction.getQueueItem(executorStartNode3));
+                assertInstanceOf(Queue.LeftItem.class, QueueItemAction.getQueueItem(executorStartNode3));
 
                 FlowNode notExecutorNode = new DepthFirstScanner().findFirstMatch(b.getExecution(), new NotExecutorStepPredicate());
                 assertNotNull(notExecutorNode);
