/*
 * The MIT License
 *
 * Copyright 2015 CloudBees, Inc.
 *
 * Permission is hereby granted, free of charge, to any person obtaining a copy
 * of this software and associated documentation files (the "Software"), to deal
 * in the Software without restriction, including without limitation the rights
 * to use, copy, modify, merge, publish, distribute, sublicense, and/or sell
 * copies of the Software, and to permit persons to whom the Software is
 * furnished to do so, subject to the following conditions:
 *
 * The above copyright notice and this permission notice shall be included in
 * all copies or substantial portions of the Software.
 *
 * THE SOFTWARE IS PROVIDED "AS IS", WITHOUT WARRANTY OF ANY KIND, EXPRESS OR
 * IMPLIED, INCLUDING BUT NOT LIMITED TO THE WARRANTIES OF MERCHANTABILITY,
 * FITNESS FOR A PARTICULAR PURPOSE AND NONINFRINGEMENT. IN NO EVENT SHALL THE
 * AUTHORS OR COPYRIGHT HOLDERS BE LIABLE FOR ANY CLAIM, DAMAGES OR OTHER
 * LIABILITY, WHETHER IN AN ACTION OF CONTRACT, TORT OR OTHERWISE, ARISING FROM,
 * OUT OF OR IN CONNECTION WITH THE SOFTWARE OR THE USE OR OTHER DEALINGS IN
 * THE SOFTWARE.
 */

package org.jenkinsci.plugins.workflow.support.steps;

import com.gargoylesoftware.htmlunit.Page;
import com.google.common.base.Predicate;
import edu.umd.cs.findbugs.annotations.Nullable;
import hudson.ExtensionList;
import hudson.FilePath;
import hudson.Functions;
import hudson.model.Computer;
import hudson.model.Executor;
import hudson.model.Item;
import hudson.model.Job;
import hudson.model.Node;
import hudson.model.Queue;
import hudson.model.Result;
import hudson.model.Run;
import hudson.model.Slave;
import hudson.model.TaskListener;
import hudson.model.User;
import hudson.model.labels.LabelAtom;
import hudson.model.queue.CauseOfBlockage;
import hudson.model.queue.QueueTaskDispatcher;
import hudson.security.ACL;
import hudson.security.ACLContext;
import hudson.slaves.DumbSlave;
import hudson.slaves.EnvironmentVariablesNodeProperty;
import hudson.slaves.OfflineCause;
import hudson.slaves.RetentionStrategy;
import hudson.slaves.WorkspaceList;
import java.io.File;
import java.io.FileOutputStream;
import java.io.IOException;
import java.io.StringWriter;
import java.nio.file.Files;
import java.nio.file.Path;
import java.util.ArrayList;
import java.util.Arrays;
import java.util.Collections;
import java.util.HashMap;
import java.util.HashSet;
import java.util.List;
import java.util.Map;
import java.util.concurrent.TimeUnit;
import java.util.logging.Level;
import java.util.logging.Logger;
import java.util.regex.Matcher;
import java.util.regex.Pattern;
import java.util.stream.Collectors;

import hudson.util.VersionNumber;
<<<<<<< HEAD
import java.util.Set;
=======
>>>>>>> 493c2cbf
import jenkins.model.Jenkins;
import jenkins.security.QueueItemAuthenticator;
import jenkins.security.QueueItemAuthenticatorConfiguration;
import net.sf.json.JSONArray;
import net.sf.json.JSONObject;
import net.sf.json.groovy.JsonSlurper;
import org.acegisecurity.Authentication;
import org.apache.commons.io.IOUtils;
import static org.hamcrest.Matchers.*;
import org.jenkinsci.plugins.durabletask.FileMonitoringTask;
import org.jenkinsci.plugins.workflow.actions.LogAction;
import org.jenkinsci.plugins.workflow.actions.QueueItemAction;
import org.jenkinsci.plugins.workflow.actions.WorkspaceAction;
import org.jenkinsci.plugins.workflow.cps.CpsFlowDefinition;
import org.jenkinsci.plugins.workflow.cps.nodes.StepAtomNode;
import org.jenkinsci.plugins.workflow.cps.nodes.StepStartNode;
import org.jenkinsci.plugins.workflow.graph.BlockStartNode;
import org.jenkinsci.plugins.workflow.graph.FlowGraphWalker;
import org.jenkinsci.plugins.workflow.graph.FlowNode;
import org.jenkinsci.plugins.workflow.graphanalysis.DepthFirstScanner;
import org.jenkinsci.plugins.workflow.graphanalysis.NodeStepTypePredicate;
import org.jenkinsci.plugins.workflow.job.WorkflowJob;
import org.jenkinsci.plugins.workflow.job.WorkflowRun;
import org.jenkinsci.plugins.workflow.steps.EchoStep;
import org.jenkinsci.plugins.workflow.steps.durable_task.DurableTaskStep;
import org.jenkinsci.plugins.workflow.steps.durable_task.Messages;
import org.jenkinsci.plugins.workflow.test.steps.SemaphoreStep;
import static org.junit.Assert.assertEquals;
import static org.junit.Assert.assertFalse;
import static org.junit.Assert.assertNotEquals;
import static org.junit.Assert.assertNotNull;
import static org.hamcrest.MatcherAssert.assertThat;
import org.jenkinsci.plugins.workflow.steps.Step;
import org.jenkinsci.plugins.workflow.steps.StepContext;
import org.jenkinsci.plugins.workflow.steps.StepDescriptor;
import org.jenkinsci.plugins.workflow.steps.StepExecution;
import org.jenkinsci.plugins.workflow.steps.StepExecutions;
import static org.junit.Assert.assertTrue;
import static org.junit.Assert.fail;
import org.junit.Assume;
import org.junit.ClassRule;
import org.junit.Ignore;
import org.junit.Rule;
import org.junit.Test;
import org.junit.rules.TemporaryFolder;
import org.jvnet.hudson.test.BuildWatcher;
import org.jvnet.hudson.test.InboundAgentRule;
import org.jvnet.hudson.test.Issue;
import org.jvnet.hudson.test.JenkinsRule;
import org.jvnet.hudson.test.LoggerRule;
import org.jvnet.hudson.test.MockAuthorizationStrategy;
import org.jvnet.hudson.test.MockFolder;
import org.jvnet.hudson.test.JenkinsSessionRule;
import org.jvnet.hudson.test.TestExtension;
import org.kohsuke.stapler.DataBoundConstructor;

/** Tests pertaining to {@code node} and {@code sh} steps. */
public class ExecutorStepTest {

    private static final Logger LOGGER = Logger.getLogger(ExecutorStepTest.class.getName());

    @ClassRule public static BuildWatcher buildWatcher = new BuildWatcher();
    @Rule public JenkinsSessionRule sessions = new JenkinsSessionRule();
    @Rule public InboundAgentRule inboundAgents = new InboundAgentRule();
    @Rule public TemporaryFolder tmp = new TemporaryFolder();
    // Currently too noisy due to unrelated warnings; might clear up if test dependencies updated: .record(ExecutorStepExecution.class, Level.FINE)
    @Rule public LoggerRule logging = new LoggerRule();

    /**
     * Executes a shell script build on a build agent.
     *
     * This ensures that the context variable overrides are working as expected, and
     * that they are persisted and resurrected.
     */
    @Test public void buildShellScriptOnSlave() throws Throwable {
        sessions.then(r -> {
                DumbSlave s = r.createOnlineSlave();
                s.setLabelString("remote quick");
                s.getNodeProperties().add(new EnvironmentVariablesNodeProperty(new EnvironmentVariablesNodeProperty.Entry("ONSLAVE", "true")));

                WorkflowJob p = r.createProject(WorkflowJob.class, "demo");
                p.setDefinition(new CpsFlowDefinition(
                    "node('" + s.getNodeName() + "') {\n" +
                    "    isUnix() ? sh('echo ONSLAVE=$ONSLAVE') : bat('echo ONSLAVE=%ONSLAVE%')\n" +
                    "    semaphore 'wait'\n" +
                    "}", true));

                WorkflowRun b = p.scheduleBuild2(0).waitForStart();
                SemaphoreStep.waitForStart("wait/1", b);
        });
        sessions.then(r -> {
                WorkflowJob p = (WorkflowJob) r.jenkins.getItem("demo");
                WorkflowRun b = p.getLastBuild();
                SemaphoreStep.success("wait/1", null);
                r.assertBuildStatusSuccess(r.waitForCompletion(b));

                r.assertLogContains("ONSLAVE=true", b);

                FlowGraphWalker walker = new FlowGraphWalker(b.getExecution());
                List<WorkspaceAction> actions = new ArrayList<>();
                for (FlowNode n : walker) {
                    WorkspaceAction a = n.getAction(WorkspaceAction.class);
                    if (a != null) {
                        actions.add(a);
                    }
                }
                assertEquals(1, actions.size());
                assertEquals(new HashSet<>(Arrays.asList(LabelAtom.get("remote"), LabelAtom.get("quick"))), actions.get(0).getLabels());
        });
    }

    /**
     * Executes a shell script build on a build agent and ensures the processes are
     * killed at the end of the run
     *
     * This ensures that the context variable overrides are working as expected, and
     * that they are persisted and resurrected.
     */
    @Test public void buildShellScriptWithPersistentProcesses() throws Throwable {
        sessions.then(r -> {
                DumbSlave s = r.createOnlineSlave();
                Path f1 = r.jenkins.getRootDir().toPath().resolve("test.txt");
                String fullPathToTestFile = f1.toAbsolutePath().toString();
                // Escape any \ in the source so that the script is valid
                fullPathToTestFile = fullPathToTestFile.replace("\\", "\\\\");
                // Ensure deleted, perhaps if this test previously failed using the same workspace
                Files.deleteIfExists(f1);

                WorkflowJob p = r.createProject(WorkflowJob.class, "demo");
                // We use sleep on Unix.  On Windows, timeout would
                // be the equivalent, but it uses input redirection which is
                // not supported.  So instead use ping.
                p.setDefinition(new CpsFlowDefinition(
                    "node('" + s.getNodeName() + "') {\n" +
                    "    isUnix() ? sh('(sleep 5; touch " + fullPathToTestFile + ") &') : bat('start /B cmd.exe /C \"ping localhost -n 5 && copy NUL " + fullPathToTestFile + "\"')\n" +
                    "}", true));
                WorkflowRun b = r.buildAndAssertSuccess(p);

                // Wait until the build completes.
                r.waitForCompletion(b);
                // Then wait additionally for 10 seconds to make sure that the sleep
                // steps would have exited
                Thread.sleep(10000);
                // Then check for existence of the file
                assertFalse(Files.exists(f1));
        });
    }

<<<<<<< HEAD
    private Process jnlpProc;
    private void startJnlpProc(JenkinsRule r, String agentName) throws Exception {
        killJnlpProc();
        ProcessBuilder pb = new ProcessBuilder(JavaEnvUtils.getJreExecutable("java"), "-Djava.awt.headless=true", "-jar", Which.jarFile(Launcher.class).getAbsolutePath(), "-jnlpUrl", r.getURL() + "computer/" + agentName + "/slave-agent.jnlp");
        pb.redirectErrorStream(true);
        System.err.println("Running: " + pb.command());
        jnlpProc = pb.start();
        new StreamCopyThread("jnlp", jnlpProc.getInputStream(), System.err).start();
    }
    @After public void killJnlpProc() {
        if (jnlpProc != null) {
            jnlpProc.destroyForcibly();
            jnlpProc = null;
        }
    }

    @Test public void buildShellScriptAcrossRestart() throws Throwable {
        Assume.assumeFalse("TODO not sure how to write a corresponding batch script", Functions.isWindows());
        sessions.then(r -> {
                logging.record(DurableTaskStep.class, Level.FINE).record(FileMonitoringTask.class, Level.FINE).record(ExecutorStepDynamicContext.class, Level.FINE).record(ExecutorStepExecution.class, Level.FINE);
                // Cannot use regular JenkinsRule.createSlave due to JENKINS-26398.
                // Nor can we can use JenkinsRule.createComputerLauncher, since spawned commands are killed by CommandLauncher somehow (it is not clear how; apparently before its onClosed kills them off).
                DumbSlave s  = new DumbSlave("dumbo", tmp.getRoot().getAbsolutePath(), new JNLPLauncher(true));
                s.setNumExecutors(1);
                s.setRetentionStrategy(RetentionStrategy.NOOP);
                r.jenkins.addNode(s);
                startJnlpProc(r, "dumbo");
=======
    @Test public void buildShellScriptAcrossRestart() throws Throwable {
        Assume.assumeFalse("TODO not sure how to write a corresponding batch script", Functions.isWindows());
        sessions.then(r -> {
                logging.record(DurableTaskStep.class, Level.FINE).record(FileMonitoringTask.class, Level.FINE);
                DumbSlave s = r.createSlave("dumbo", null, null);
>>>>>>> 493c2cbf
                WorkflowJob p = r.createProject(WorkflowJob.class, "demo");
                File f1 = new File(r.jenkins.getRootDir(), "f1");
                File f2 = new File(r.jenkins.getRootDir(), "f2");
                new FileOutputStream(f1).close();
                p.setDefinition(new CpsFlowDefinition(
                    "node('dumbo') {\n" +
                    "    sh 'touch \"" + f2 + "\"; while [ -f \"" + f1 + "\" ]; do echo waiting; sleep 1; done; echo finished waiting; rm \"" + f2 + "\"'\n" +
                    "    echo 'OK, done'\n" +
                    "}", true));
                WorkflowRun b = p.scheduleBuild2(0).waitForStart();
                while (!f2.isFile()) {
                    Thread.sleep(100);
                }
                r.waitForMessage("waiting", b);
                assertTrue(b.isBuilding());
        });
        sessions.then(r -> {
                WorkflowJob p = (WorkflowJob) r.jenkins.getItem("demo");
                WorkflowRun b = p.getLastBuild();
                assertTrue(b.isBuilding()); // TODO occasionally fails; log ends with: ‘Running: Allocate node : Body : Start’ (no shell step in sight)
<<<<<<< HEAD
                startJnlpProc(r, "dumbo"); // Have to relaunch JNLP agent, since the Jenkins port has changed, and we cannot force JenkinsRule to reuse the same port as before.
=======
>>>>>>> 493c2cbf
                File f1 = new File(r.jenkins.getRootDir(), "f1");
                File f2 = new File(r.jenkins.getRootDir(), "f2");
                assertTrue(f2.isFile());
                assertTrue(f1.delete());
                while (f2.isFile()) {
                    Thread.sleep(100);
                }
                r.assertBuildStatusSuccess(r.waitForCompletion(b));
                r.assertLogContains("finished waiting", b);
                r.assertLogContains("OK, done", b);
        });
    }

    @Issue("JENKINS-52165")
    @Test public void shellOutputAcrossRestart() throws Throwable {
        Assume.assumeFalse("TODO not sure how to write a corresponding batch script", Functions.isWindows());
        // TODO does not assert anything in watch mode, just informational.
        // There is no way for FileMonitoringTask.Watcher to know when content has been written through to the sink
        // other than by periodically flushing output and declining to write lastLocation until after this completes.
        // This applies both to buffered on-master logs, and to typical cloud sinks.
        logging.record(DurableTaskStep.class, Level.FINE).record(FileMonitoringTask.class, Level.FINE);
        int count = 3_000;
        sessions.then(r -> {
<<<<<<< HEAD
            DumbSlave s = new DumbSlave("dumbo", tmp.getRoot().getAbsolutePath(), new JNLPLauncher(true));
            r.jenkins.addNode(s);
            startJnlpProc(r, "dumbo");
=======
            DumbSlave s = r.createSlave("dumbo", null, null);
>>>>>>> 493c2cbf
            WorkflowJob p = r.createProject(WorkflowJob.class, "p");
            p.setDefinition(new CpsFlowDefinition("node('dumbo') {sh 'set +x; i=0; while [ $i -lt " + count + " ]; do echo \"<<<$i>>>\"; sleep .01; i=`expr $i + 1`; done'}", true));
            WorkflowRun b = p.scheduleBuild2(0).waitForStart();
            r.waitForMessage("\n<<<" + (count / 3) + ">>>\n", b);
            s.toComputer().disconnect(null);
        });
        sessions.then(r -> {
            WorkflowRun b = r.jenkins.getItemByFullName("p", WorkflowJob.class).getBuildByNumber(1);
<<<<<<< HEAD
            startJnlpProc(r, "dumbo");
=======
>>>>>>> 493c2cbf
            r.assertBuildStatusSuccess(r.waitForCompletion(b));
            // Paying attention to the per-node log rather than whole-build log to exclude issues with copyLogs prior to JEP-210:
            FlowNode shNode = new DepthFirstScanner().findFirstMatch(b.getExecution(), new NodeStepTypePredicate("sh"));
            String log = IOUtils.toString(shNode.getAction(LogAction.class).getLogText().readAll());
            int lost = 0;
            for (int i = 0; i < count; i++) {
                if (!log.contains("\n<<<" + i + ">>>\n")) {
                    lost++;
                }
            }
            Matcher m = Pattern.compile("<<<\\d+>>>").matcher(log);
            int seen = 0;
            while (m.find()) {
                seen++;
            }
            System.out.printf("Lost content: %.02f%%%n", lost * 100.0 / count);
            System.out.printf("Duplicated content: %.02f%%%n", (seen - count) * 100.0 / count);
        });
    }

    @Test public void buildShellScriptAcrossDisconnect() throws Throwable {
        Assume.assumeFalse("TODO not sure how to write a corresponding batch script", Functions.isWindows());
        sessions.then(r -> {
                logging.record(DurableTaskStep.class, Level.FINE).record(FileMonitoringTask.class, Level.FINE);
<<<<<<< HEAD
                DumbSlave s = new DumbSlave("dumbo", tmp.getRoot().getAbsolutePath(), new JNLPLauncher(true));
                s.setNumExecutors(1);
                s.setRetentionStrategy(RetentionStrategy.NOOP);
                r.jenkins.addNode(s);
                startJnlpProc(r, "dumbo");
=======
                Slave s = inboundAgents.createAgent(r, "dumbo");
>>>>>>> 493c2cbf
                WorkflowJob p = r.createProject(WorkflowJob.class, "demo");
                File f1 = new File(r.jenkins.getRootDir(), "f1");
                File f2 = new File(r.jenkins.getRootDir(), "f2");
                new FileOutputStream(f1).close();
                p.setDefinition(new CpsFlowDefinition(
                    "node('dumbo') {\n" +
                    "    sh 'touch \"" + f2 + "\"; while [ -f \"" + f1 + "\" ]; do echo waiting; sleep 1; done; echo finished waiting; rm \"" + f2 + "\"'\n" +
                    "    echo 'OK, done'\n" +
                    "}", true));
                WorkflowRun b = p.scheduleBuild2(0).waitForStart();
                while (!f2.isFile()) {
                    Thread.sleep(100);
                }
                r.waitForMessage("waiting", b);
                assertTrue(b.isBuilding());
                Computer c = s.toComputer();
                assertNotNull(c);
                inboundAgents.stop("dumbo");
                while (c.isOnline()) {
                    Thread.sleep(100);
                }
<<<<<<< HEAD
                startJnlpProc(r, "dumbo");
=======
                inboundAgents.start(r, "dumbo");
>>>>>>> 493c2cbf
                while (c.isOffline()) {
                    Thread.sleep(100);
                }
                assertTrue(f2.isFile());
                assertTrue(f1.delete());
                while (f2.isFile()) {
                    Thread.sleep(100);
                }
                r.assertBuildStatusSuccess(r.waitForCompletion(b));
                r.assertLogContains("finished waiting", b); // TODO sometimes is not printed to log, despite f2 having been removed
                r.assertLogContains("OK, done", b);
        });
    }

    @Ignore("TODO rewrite")
    @Issue("JENKINS-49707")
    @Test public void retryNodeBlock() throws Throwable {
        Assume.assumeFalse("TODO corresponding batch script TBD", Functions.isWindows());
        sessions.then(r -> {
            RetryThis.activate();
            logging.record(DurableTaskStep.class, Level.FINE).record(FileMonitoringTask.class, Level.FINE).record(ExecutorStepExecution.class, Level.FINE);
            DumbSlave s = new DumbSlave("dumbo1", tmp.newFolder().getAbsolutePath(), new JNLPLauncher(true));
            s.setLabelString("dumb");
            s.setNumExecutors(1);
            s.setRetentionStrategy(RetentionStrategy.NOOP);
            r.jenkins.addNode(s);
            startJnlpProc(r, "dumbo1");
            WorkflowJob p = r.createProject(WorkflowJob.class, "p");
            p.setDefinition(new CpsFlowDefinition(
                "node('dumb') {\n" +
                "    sh 'sleep 10'\n" +
                "}", true));
            WorkflowRun b = p.scheduleBuild2(0).waitForStart();
            r.waitForMessage("+ sleep", b);
            killJnlpProc();
            r.jenkins.removeNode(s);
            r.waitForMessage("Retrying block from dumbo1 as dumb", b);
            s = new DumbSlave("dumbo2", tmp.newFolder().getAbsolutePath(), new JNLPLauncher(true));
            s.setLabelString("dumb");
            s.setNumExecutors(1);
            s.setRetentionStrategy(RetentionStrategy.NOOP);
            r.jenkins.addNode(s);
            startJnlpProc(r, "dumbo2");
            r.waitForMessage("Running on dumbo2 in ", b);
            r.assertBuildStatusSuccess(r.waitForCompletion(b));
            killJnlpProc();
        });
    }

    @Ignore("TODO rewrite")
    @Issue("JENKINS-49707")
    @Test public void retryNodeBlockSynch() throws Throwable {
        Assume.assumeFalse("TODO corresponding Windows process TBD", Functions.isWindows());
        sessions.then(r -> {
            RetryThis.activate();
            logging.record(ExecutorStepExecution.class, Level.FINE);
            DumbSlave s = new DumbSlave("dumbo1", tmp.newFolder().getAbsolutePath(), new JNLPLauncher(true));
            s.setLabelString("dumb");
            s.setNumExecutors(1);
            s.setRetentionStrategy(RetentionStrategy.NOOP);
            r.jenkins.addNode(s);
            startJnlpProc(r, "dumbo1");
            WorkflowJob p = r.createProject(WorkflowJob.class, "p");
            p.setDefinition(new CpsFlowDefinition(
                "node('dumb') {\n" +
                "    hang()\n" +
                "}", true));
            WorkflowRun b = p.scheduleBuild2(0).waitForStart();
            r.waitForMessage("$ sleep", b);
            // Immediate kill causes RequestAbortedException from RemoteLauncher.launch, which passes test;
            // but more realistic to see IOException: Backing channel 'JNLP4-connect connection from …' is disconnected.
            // from RemoteLauncher$ProcImpl.isAlive via RemoteInvocationHandler.channelOrFail.
            // Either way the top-level exception wraps ClosedChannelException:
            Thread.sleep(1000);
            killJnlpProc();
            r.jenkins.removeNode(s);
            r.waitForMessage("Retrying block from dumbo1 as dumb", b);
            s = new DumbSlave("dumbo2", tmp.newFolder().getAbsolutePath(), new JNLPLauncher(true));
            s.setLabelString("dumb");
            s.setNumExecutors(1);
            s.setRetentionStrategy(RetentionStrategy.NOOP);
            r.jenkins.addNode(s);
            startJnlpProc(r, "dumbo2");
            r.waitForMessage("Running on dumbo2 in ", b);
            r.assertBuildStatusSuccess(r.waitForCompletion(b));
            killJnlpProc();
        });
    }
    public static final class HangStep extends Step {
        @DataBoundConstructor public HangStep() {}
        @Override public StepExecution start(StepContext context) throws Exception {
            return StepExecutions.synchronousNonBlocking(context, c -> {
                c.get(hudson.Launcher.class).launch().cmds("sleep", "10").stdout(c.get(TaskListener.class)).start().join();
                return null;
            });
        }
        @TestExtension("retryNodeBlockSynch") public static final class DescriptorImpl extends StepDescriptor {
            @Override public String getFunctionName() {
                return "hang";
            }
            @Override public Set<? extends Class<?>> getRequiredContext() {
                return new HashSet<>(Arrays.asList(hudson.Launcher.class, TaskListener.class));
            }
        }
    }

    @Ignore("TODO rewrite")
    @Issue("JENKINS-49707")
    @Test public void retryNewStepAcrossRestarts() throws Throwable {
        logging.record(DurableTaskStep.class, Level.FINE).record(FileMonitoringTask.class, Level.FINE).record(ExecutorStepExecution.class, Level.FINE);
        sessions.then(r -> {
            DumbSlave s = new DumbSlave("dumbo1", tmp.newFolder().getAbsolutePath(), new JNLPLauncher(true));
            s.setLabelString("dumb");
            s.setNumExecutors(1);
            s.setRetentionStrategy(RetentionStrategy.NOOP);
            r.jenkins.addNode(s);
            startJnlpProc(r, "dumbo1");
            WorkflowJob p = r.createProject(WorkflowJob.class, "p");
            p.setDefinition(new CpsFlowDefinition(
                "node('dumb') {\n" +
                "    semaphore 'wait'\n" +
                "    isUnix()\n" +
                "}", true));
            WorkflowRun b = p.scheduleBuild2(0).waitForStart();
            SemaphoreStep.waitForStart("wait/1", b);
        });
        sessions.then(r -> {
            RetryThis.activate();
            killJnlpProc();
            r.jenkins.removeNode(r.jenkins.getNode("dumbo1"));
            SemaphoreStep.success("wait/1", null);
            SemaphoreStep.success("wait/2", null);
            WorkflowRun b = r.jenkins.getItemByFullName("p", WorkflowJob.class).getBuildByNumber(1);
            r.waitForMessage("Retrying block from dumbo1 as dumb", b);
            DumbSlave s = new DumbSlave("dumbo2", tmp.newFolder().getAbsolutePath(), new JNLPLauncher(true));
            s.setLabelString("dumb");
            s.setNumExecutors(1);
            s.setRetentionStrategy(RetentionStrategy.NOOP);
            r.jenkins.addNode(s);
            startJnlpProc(r, "dumbo2");
            r.waitForMessage("Running on dumbo2 in ", b);
            r.assertBuildStatusSuccess(r.waitForCompletion(b));
            killJnlpProc();
        });
    }

    @Ignore("TODO rewrite")
    @Issue({"JENKINS-49707", "JENKINS-30383"})
    @Test public void retryNodeBlockSynchAcrossRestarts() throws Throwable {
        logging.record(ExecutorStepExecution.class, Level.FINE);
        sessions.then(r -> {
            DumbSlave s = new DumbSlave("dumbo1", tmp.newFolder().getAbsolutePath(), new JNLPLauncher(true));
            s.setLabelString("dumb");
            s.setNumExecutors(1);
            s.setRetentionStrategy(RetentionStrategy.NOOP);
            r.jenkins.addNode(s);
            startJnlpProc(r, "dumbo1");
            WorkflowJob p = r.createProject(WorkflowJob.class, "p");
            p.setDefinition(new CpsFlowDefinition(
                "node('dumb') {\n" +
                "    waitWithoutAgent()\n" +
                "}", true));
            WorkflowRun b = p.scheduleBuild2(0).waitForStart();
            r.waitForMessage("Sleeping without agent", b);
        });
        sessions.then(r -> {
            RetryThis.activate();
            killJnlpProc();
            r.jenkins.removeNode(r.jenkins.getNode("dumbo1"));
            WorkflowRun b = r.jenkins.getItemByFullName("p", WorkflowJob.class).getBuildByNumber(1);
            r.waitForMessage("Retrying block from dumbo1 as dumb", b);
            DumbSlave s = s = new DumbSlave("dumbo2", tmp.newFolder().getAbsolutePath(), new JNLPLauncher(true));
            s.setLabelString("dumb");
            s.setNumExecutors(1);
            s.setRetentionStrategy(RetentionStrategy.NOOP);
            r.jenkins.addNode(s);
            startJnlpProc(r, "dumbo2");
            r.waitForMessage("Running on dumbo2 in ", b);
            r.assertBuildStatusSuccess(r.waitForCompletion(b));
            killJnlpProc();
        });
    }
    public static final class WaitWithoutAgentStep extends Step {
        @DataBoundConstructor public WaitWithoutAgentStep() {}
        @Override public StepExecution start(StepContext context) throws Exception {
            return StepExecutions.synchronousNonBlocking(context, c -> {
                c.get(TaskListener.class).getLogger().println("Sleeping without agent");
                Thread.sleep(10_000);
                return null;
            });
        }
        @TestExtension("retryNodeBlockSynchAcrossRestarts") public static final class DescriptorImpl extends StepDescriptor {
            @Override public String getFunctionName() {
                return "waitWithoutAgent";
            }
            @Override public Set<? extends Class<?>> getRequiredContext() {
                return Collections.singleton(TaskListener.class);
            }
        }
    }

    // TODO move this and depending tests to workflow-basic-steps and use retry(count: 2, errorConditions: [agent()]) {node…}
    @TestExtension public static class RetryThis /*implements AgentErrorCondition*/ {
        public static void activate() {
            ExtensionList.lookupSingleton(RetryThis.class).active = true;
        }
        private boolean active;
        /*
        @Override public boolean shouldRetry(Throwable t, String node, String label, TaskListener listener) {
            if (!active) {
                return false;
            }
            Functions.printStackTrace(t, listener.getLogger());
            if (AgentErrorCondition.isGenerallyEligible(t)) {
                listener.getLogger().println("Retrying block from " + node + " as " + label);
                return true;
            } else {
                listener.getLogger().println("Ignoring " + t);
                return false;
            }
        }
        */
    }

    @Issue({"JENKINS-41854", "JENKINS-50504"})
    @Test
    public void contextualizeFreshFilePathAfterAgentReconnection() throws Throwable {
        Assume.assumeFalse("TODO not sure how to write a corresponding batch script", Functions.isWindows());
        sessions.then(r -> {
                logging.record(DurableTaskStep.class, Level.FINE).
                        record(ExecutorStepDynamicContext.class, Level.FINE).
                        record(WorkspaceList.class, Level.FINE);
<<<<<<< HEAD
                DumbSlave s = new DumbSlave("dumbo", tmp.getRoot().getAbsolutePath(), new JNLPLauncher(true));
                s.setNumExecutors(1);
                s.setRetentionStrategy(RetentionStrategy.NOOP);
                r.jenkins.addNode(s);
                startJnlpProc(r, "dumbo");
=======
                Slave s = inboundAgents.createAgent(r, "dumbo");
>>>>>>> 493c2cbf
                WorkflowJob p = r.createProject(WorkflowJob.class, "demo");
                File f1 = new File(r.jenkins.getRootDir(), "f1");
                File f2 = new File(r.jenkins.getRootDir(), "f2");
                new FileOutputStream(f1).close();
                p.setDefinition(new CpsFlowDefinition(
                        "node('dumbo') {\n" +
                                "    sh 'touch \"" + f2 + "\"; while [ -f \"" + f1 + "\" ]; do echo waiting; sleep 1; done; echo finished waiting; rm \"" + f2 + "\"'\n" +
                                "    sh 'echo Back again'\n" +
                                "    echo 'OK, done'\n" +
                                "}", true));
                WorkflowRun b = p.scheduleBuild2(0).waitForStart();
                LOGGER.info("build started");
                while (!f2.isFile()) {
                    Thread.sleep(100);
                }
                r.waitForMessage("waiting", b);
                LOGGER.info("f2 created, first sh running");
                assertTrue(b.isBuilding());
                Computer computer = s.toComputer();
                assertNotNull(computer);
                FlowGraphWalker walker = new FlowGraphWalker(b.getExecution());
                List<WorkspaceAction> actions = new ArrayList<>();
                for (FlowNode node : walker) {
                    WorkspaceAction action = node.getAction(WorkspaceAction.class);
                    if (action != null) {
                        actions.add(action);
                    }
                }
                assertEquals(1, actions.size());
                String workspacePath = actions.get(0).getWorkspace().getRemote();
                assertWorkspaceLocked(computer, workspacePath);
                LOGGER.info("killing agent");
                inboundAgents.stop("dumbo");
                long lastMessageMillis = System.currentTimeMillis();
                while (computer.isOnline()) {
                    if (TimeUnit.MILLISECONDS.toSeconds(System.currentTimeMillis() - lastMessageMillis) > 30) {
                        LOGGER.info(() -> "Waiting for " + computer.getNode() + " to go offline. JNLP Process is " + (inboundAgents.isAlive("dumbo") ? "alive" : "not alive"));
                        lastMessageMillis = System.currentTimeMillis();
                    }
                    Thread.sleep(100);
                }
                LOGGER.info("restarting agent");
<<<<<<< HEAD
                startJnlpProc(r, "dumbo");
=======
                inboundAgents.start(r, "dumbo");
>>>>>>> 493c2cbf
                while (computer.isOffline()) {
                    Thread.sleep(100);
                }
                LOGGER.info("agent back online");
                assertWorkspaceLocked(computer, workspacePath);
                assertTrue(f2.isFile());
                assertTrue(f1.delete());
                while (f2.isFile()) {
                    Thread.sleep(100);
                }
                LOGGER.info("f2 deleted, first sh finishing");
                r.assertBuildStatusSuccess(r.waitForCompletion(b));
                r.assertLogContains("finished waiting", b);
                r.assertLogContains("Back again", b);
                r.assertLogContains("OK, done", b);
        });
    }

    private static void assertWorkspaceLocked(Computer computer, String workspacePath) throws InterruptedException {
        FilePath proposed = new FilePath(computer.getChannel(), workspacePath);
        try (WorkspaceList.Lease lease = computer.getWorkspaceList().allocate(proposed)) {
            assertNotEquals(workspacePath, lease.path.getRemote());
        }
    }

    @Test public void buildShellScriptQuick() throws Throwable {
        sessions.then(r -> {
                DumbSlave s = r.createOnlineSlave();
                s.getNodeProperties().add(new EnvironmentVariablesNodeProperty(new EnvironmentVariablesNodeProperty.Entry("ONSLAVE", "true")));

                WorkflowJob p = r.createProject(WorkflowJob.class, "demo");
                p.setDefinition(new CpsFlowDefinition(
                    "node('" + s.getNodeName() + "') {\n" +
                    "    isUnix() ? sh('echo ONSLAVE=$ONSLAVE') : bat('echo ONSLAVE=%ONSLAVE%')\n" +
                    "}", true));

                WorkflowRun b = r.buildAndAssertSuccess(p);
                r.assertLogContains("ONSLAVE=true", b);
        });
    }

    @Test public void acquireWorkspace() throws Throwable {
        sessions.then(r -> {
                String slaveRoot = tmp.newFolder().getPath();
                DumbSlave s = new DumbSlave("slave", slaveRoot, r.createComputerLauncher(null));
                s.setNumExecutors(2);
                s.setRetentionStrategy(RetentionStrategy.NOOP);
                r.jenkins.addNode(s);
                WorkflowJob p = r.createProject(WorkflowJob.class, "demo");
                p.setDefinition(new CpsFlowDefinition(
                        "node('slave') {\n" + // this locks the WS
                        "    echo(/default=${pwd()}/)\n" +
                        "    ws {\n" + // and this locks a second one
                        "        echo(/before=${pwd()}/)\n" +
                        "        semaphore 'wait'\n" +
                        "        echo(/after=${pwd()}/)\n" +
                        "    }\n" +
                        "}"
                , true));
                p.save();
                WorkflowRun b1 = p.scheduleBuild2(0).waitForStart();
                SemaphoreStep.waitForStart("wait/1", b1);
                assertTrue(b1.isBuilding());
                WorkflowRun b2 = p.scheduleBuild2(0).waitForStart();
                SemaphoreStep.waitForStart("wait/2", b2);
                assertTrue(b2.isBuilding());
        });
        logging.record(WorkspaceStepExecution.class, Level.FINE);
        logging.record(FilePathDynamicContext.class, Level.FINE);
        sessions.then(r -> {
                WorkflowJob p = (WorkflowJob) r.jenkins.getItem("demo");
                WorkflowRun b = p.getLastBuild();
                WorkflowRun b1 = p.getBuildByNumber(1);
                WorkflowRun b2 = p.getBuildByNumber(2);
                SemaphoreStep.success("wait/1", null);
                SemaphoreStep.success("wait/2", null);
                r.waitUntilNoActivity();
                r.assertBuildStatusSuccess(b1);
                r.assertBuildStatusSuccess(b2);
                assertLogMatches(b1, "^default=.+demo$");
                assertLogMatches(b1, "^before=.+demo@2$");
                assertLogMatches(b1, "^after=.+demo@2$");
                assertLogMatches(b2, "^default=.+demo@3$");
                assertLogMatches(b2, "^before=.+demo@4$");
                assertLogMatches(b2, "^after=.+demo@4$");
                SemaphoreStep.success("wait/3", null);
                WorkflowRun b3 = r.buildAndAssertSuccess(p);
                assertLogMatches(b3, "^default=.+demo$");
                assertLogMatches(b3, "^before=.+demo@2$");
                assertLogMatches(b3, "^after=.+demo@2$");
        });
    }

    private static void assertLogMatches(WorkflowRun build, String regexp) throws IOException { // TODO add to JenkinsRule
        String log = JenkinsRule.getLog(build);
        if (!Pattern.compile(regexp, Pattern.MULTILINE).matcher(log).find()) { // assertMatches present in some utility extension to JUnit/Hamcrest but not in our test CP
            fail(build + " log does not match /" + regexp + "/: " + log);
        }
    }

    @Issue("JENKINS-26513")
    @Test public void executorStepRestart() throws Throwable {
        sessions.then(r -> {
                WorkflowJob p = r.createProject(WorkflowJob.class, "demo");
                p.setDefinition(new CpsFlowDefinition("node('special') {echo 'OK ran'}", true));
                WorkflowRun b = p.scheduleBuild2(0).waitForStart();
                r.waitForMessage("Still waiting to schedule task", b);
        });
        sessions.then(r -> {
                r.createSlave("special", null);
                WorkflowJob p = (WorkflowJob) r.jenkins.getItem("demo");
                WorkflowRun b = p.getLastBuild();
                r.assertLogContains("OK ran", r.assertBuildStatusSuccess(r.waitForCompletion(b)));
        });
    }

    @Ignore("TODO currently just passes right away; could perhaps be reworked to prove that a sh step prints a message")
    @Issue("JENKINS-26130")
    @Test public void unloadableExecutorPickle() throws Throwable {
        sessions.then(r -> {
                DumbSlave dumbo = r.createSlave("dumbo", null, null); // unlike in buildShellScriptAcrossRestart, we *want* this to die after restart
                WorkflowJob p = r.createProject(WorkflowJob.class, "p");
                p.setDefinition(new CpsFlowDefinition(
                    "node('dumbo') {\n" +
                    "  semaphore 'wait'\n" +
                    "}", true));
                WorkflowRun b = p.scheduleBuild2(0).waitForStart();
                SemaphoreStep.waitForStart("wait/1", b);
                dumbo.getComputer().setTemporarilyOffline(true, new OfflineCause.UserCause(User.getUnknown(), "not about to reconnect"));
        });
        sessions.then(r -> {
                WorkflowJob p = r.jenkins.getItemByFullName("p", WorkflowJob.class);
                WorkflowRun b = p.getLastBuild();
                assertTrue(b.isBuilding());
                SemaphoreStep.success("wait/1", null);
                r.waitForMessage(hudson.model.Messages.Queue_NodeOffline("dumbo"), b);
                b.getExecutor().interrupt();
                r.assertBuildStatus(Result.ABORTED, r.waitForCompletion(b));
                assertEquals(Collections.emptyList(), Arrays.asList(Queue.getInstance().getItems()));
        });
    }

    @Test public void detailsExported() throws Throwable {
        sessions.then(r -> {
                DumbSlave s = r.createOnlineSlave();

                WorkflowJob p = r.createProject(WorkflowJob.class, "demo");
                p.setDefinition(new CpsFlowDefinition(
                        "node('" + s.getNodeName() + "') {\n"
                        + "semaphore 'wait'\n"
                        + "    sleep 10\n"
                        + "}", true));

                WorkflowRun b = p.scheduleBuild2(0).waitForStart();
                SemaphoreStep.waitForStart("wait/1", b);
                JenkinsRule.WebClient wc = r.createWebClient();
                Page page = wc
                        .goTo("computer/" + s.getNodeName()
                                + "/api/json?tree=executors[currentExecutable[number,displayName,fullDisplayName,url,timestamp]]", "application/json");

                JSONObject propertiesJSON = (JSONObject) new JsonSlurper().parseText(page.getWebResponse().getContentAsString());
                JSONArray executors = propertiesJSON.getJSONArray("executors");
                JSONObject executor = executors.getJSONObject(0);
                JSONObject currentExecutable = executor.getJSONObject("currentExecutable");

                assertEquals(1, currentExecutable.get("number"));

                assertEquals("part of " + b.getFullDisplayName(),
                        currentExecutable.get("displayName"));

                assertEquals("part of " + p.getFullDisplayName() + " #1",
                        currentExecutable.get("fullDisplayName"));

                assertEquals(r.getURL().toString() + "job/" + p.getName() + "/1/",
                        currentExecutable.get("url"));
        });
    }

    @Test public void tailCall() throws Throwable {
        sessions.then(r -> {
                WorkflowJob p = r.createProject(WorkflowJob.class, "demo");
                p.setDefinition(new CpsFlowDefinition("def r = node {'the result'}; echo \"got ${r}\"", true));
                r.assertLogContains("got the result", r.buildAndAssertSuccess(p));
                p.setDefinition(new CpsFlowDefinition("try {node {error 'a problem'}} catch (e) {echo \"failed with ${e.message}\"}", true));
                r.assertLogContains("failed with a problem", r.buildAndAssertSuccess(p));
        });
    }

    @Issue("JENKINS-31649")
    @Test public void queueTaskVisibility() throws Throwable {
        sessions.then(r -> {
                r.jenkins.setSecurityRealm(r.createDummySecurityRealm());
                r.jenkins.setAuthorizationStrategy(new MockAuthorizationStrategy().grant(Jenkins.ADMINISTER).everywhere().to("admin"));
                final WorkflowJob p = r.createProject(WorkflowJob.class, "demo");
                p.setDefinition(new CpsFlowDefinition("node('nonexistent') {}", true));
                WorkflowRun b = p.scheduleBuild2(0).waitForStart();
                r.waitForMessage("Still waiting to schedule task", b);
                try (ACLContext context = ACL.as(User.getById("admin", true))) {
                    Queue.Item[] items = Queue.getInstance().getItems();
                    assertEquals(1, items.length); // fails in 1.638
                    assertEquals(p, items[0].task.getOwnerTask());
                }
                try (ACLContext context = ACL.as(User.getById("devel", true))) {
                    Queue.Item[] items = Queue.getInstance().getItems();
                    assertEquals(0, items.length); // fails in 1.609.2
                }
                // TODO this would be a good time to add a third user with READ but no CANCEL permission and check behavior
                // Also try canceling the task and verify that the step aborts promptly:
                Queue.Item[] items = Queue.getInstance().getItems();
                assertEquals(1, items.length);
                assertEquals(p, items[0].task.getOwnerTask());
                assertTrue(Queue.getInstance().cancel(items[0]));
                r.assertBuildStatus(Result.ABORTED, r.waitForCompletion(b));
                r.assertLogContains(Messages.ExecutorStepExecution_queue_task_cancelled(), b);
        });
    }

    @Issue("JENKINS-44981")
    @Test public void queueItemAction() throws Throwable {
        sessions.then(r -> {
                final WorkflowJob p = r.createProject(WorkflowJob.class, "demo");
                p.setDefinition(new CpsFlowDefinition("node('special') {}", true));
                WorkflowRun b = p.scheduleBuild2(0).waitForStart();
                r.waitForMessage("[Pipeline] node", b);

                FlowNode executorStartNode = new DepthFirstScanner().findFirstMatch(b.getExecution(), new ExecutorStepWithQueueItemPredicate());
                assertNotNull(executorStartNode);

                assertNotNull(executorStartNode.getAction(QueueItemAction.class));
                assertEquals(QueueItemAction.QueueState.QUEUED, QueueItemAction.getNodeState(executorStartNode));

                Queue.Item[] items = Queue.getInstance().getItems();
                assertEquals(1, items.length);
                assertEquals(p, items[0].task.getOwnerTask());
                assertEquals(items[0], QueueItemAction.getQueueItem(executorStartNode));

                assertTrue(Queue.getInstance().cancel(items[0]));
                r.assertBuildStatus(Result.ABORTED, r.waitForCompletion(b));
                r.assertLogContains(Messages.ExecutorStepExecution_queue_task_cancelled(), b);

                FlowNode executorStartNode2 = new DepthFirstScanner().findFirstMatch(b.getExecution(), new ExecutorStepWithQueueItemPredicate());
                assertNotNull(executorStartNode2);
                assertEquals(QueueItemAction.QueueState.CANCELLED, QueueItemAction.getNodeState(executorStartNode2));
                assertTrue(QueueItemAction.getQueueItem(executorStartNode2) instanceof Queue.LeftItem);

                // Re-run to make sure we actually get an agent and the action is set properly.
                r.createSlave("special", "special", null);

                WorkflowRun b2 = r.buildAndAssertSuccess(p);

                FlowNode executorStartNode3 = new DepthFirstScanner().findFirstMatch(b2.getExecution(), new ExecutorStepWithQueueItemPredicate());
                assertNotNull(executorStartNode3);
                assertEquals(QueueItemAction.QueueState.LAUNCHED, QueueItemAction.getNodeState(executorStartNode3));
                assertTrue(QueueItemAction.getQueueItem(executorStartNode3) instanceof Queue.LeftItem);

                FlowNode notExecutorNode = new DepthFirstScanner().findFirstMatch(b.getExecution(), new NotExecutorStepPredicate());
                assertNotNull(notExecutorNode);
                assertEquals(QueueItemAction.QueueState.UNKNOWN, QueueItemAction.getNodeState(notExecutorNode));
        });
    }

    private static final class ExecutorStepWithQueueItemPredicate implements Predicate<FlowNode> {
        @Override
        public boolean apply(@Nullable FlowNode input) {
            return input instanceof StepStartNode &&
                    ((StepStartNode) input).getDescriptor() == ExecutorStep.DescriptorImpl.byFunctionName("node") &&
                    input.getAction(QueueItemAction.class) != null;
        }
    }

    private static final class NotExecutorStepPredicate implements Predicate<FlowNode> {
        @Override
        public boolean apply(@Nullable FlowNode input) {
            return input != null &&
                    input.getAction(QueueItemAction.class) == null;
        }
    }

    @Issue("JENKINS-30759")
    @Test public void quickNodeBlock() throws Throwable {
        sessions.then(r -> {
                WorkflowJob p = r.createProject(WorkflowJob.class, "demo");
                p.setDefinition(new CpsFlowDefinition("for (int i = 0; i < 50; i++) {node {echo \"ran node block #${i}\"}}", true));
                r.assertLogContains("ran node block #49", r.buildAndAssertSuccess(p));
        });
    }


    private List<WorkspaceAction> getWorkspaceActions(WorkflowRun workflowRun) {
        FlowGraphWalker walker = new FlowGraphWalker(workflowRun.getExecution());
        List<WorkspaceAction> actions = new ArrayList<>();
        for (FlowNode n : walker) {
            WorkspaceAction a = n.getAction(WorkspaceAction.class);
            if (a != null) {
                actions.add(a);
            }
        }
        return actions;
    }

    @Issue("JENKINS-36547")
    @Test public void reuseNodeFromPreviousRun() throws Throwable {
        sessions.then(r -> {
            for (int i = 0; i < 5; ++i) {
                DumbSlave slave = r.createOnlineSlave();
                slave.setLabelString("foo bar");
            }

            WorkflowJob p = r.createProject(WorkflowJob.class, "demo");
            p.setDefinition(new CpsFlowDefinition("node('foo') {\n" +
                    "}\n", true));

            WorkflowRun run = r.buildAndAssertSuccess(p);
            List<WorkspaceAction> workspaceActions = getWorkspaceActions(run);
            assertEquals(workspaceActions.size(), 1);

            String firstNode = workspaceActions.get(0).getNode();
            assertNotEquals(firstNode, "");

            WorkflowRun run2 = r.buildAndAssertSuccess(p);
            workspaceActions = getWorkspaceActions(run2);
            assertEquals(workspaceActions.size(), 1);
            assertEquals(workspaceActions.get(0).getNode(), firstNode);
        });
    }

    /**
     * @param workflowRun The run to analyze
     * @return Map containing node names as key and the log text for all steps executed on that very node as value
     * @throws java.io.IOException Will be thrown in case there something went wrong while reading the log
     */
    private Map<String, String> mapNodeNameToLogText(WorkflowRun workflowRun) throws java.io.IOException{
        FlowGraphWalker walker = new FlowGraphWalker(workflowRun.getExecution());
        Map<String, StringWriter> workspaceActionToLogText = new HashMap<>();
        for (FlowNode n : walker) {
            if (n instanceof StepAtomNode) {
                StepAtomNode atomNode = (StepAtomNode) n;
                if (atomNode.getDescriptor() instanceof EchoStep.DescriptorImpl) {
                    // we're searching for the echo only...
                    LogAction l = atomNode.getAction(LogAction.class);
                    if (l != null) {
                        // Only store the log if there was no workspace action involved... (e.g. from echo)
                        List<? extends BlockStartNode> enclosingBlocks = atomNode.getEnclosingBlocks();
                        for (BlockStartNode startNode : enclosingBlocks) {
                            WorkspaceAction a = startNode.getAction(WorkspaceAction.class);
                            if (a != null) {
                                String nodeName = a.getNode();
                                if (!workspaceActionToLogText.containsKey(nodeName)) {
                                    workspaceActionToLogText.put(nodeName, new StringWriter());
                                }
                                StringWriter writer = workspaceActionToLogText.get(nodeName);
                                l.getLogText().writeLogTo(0, writer);
                            }
                        }
                    }
                }
            }
        }
        return workspaceActionToLogText.entrySet().stream()
                .collect(Collectors.toMap(Map.Entry::getKey, e -> e.getValue().toString()));
    }


    @Issue("JENKINS-36547")
    @Test public void reuseNodesWithDifferentLabelsFromPreviousRuns() throws Throwable {
        sessions.then(r -> {
            for (int i = 0; i < 1; ++i) {
                DumbSlave slave = r.createOnlineSlave();
                slave.setLabelString("foo bar");
            }

            WorkflowJob p = r.createProject(WorkflowJob.class, "demo");
            p.setDefinition(new CpsFlowDefinition(
                    "node('foo') {\n" +
                            "   echo \"ran node block foo\"\n" +
                            "}\n" +
                            "node('bar') {\n" +
                            "	echo \"ran node block bar\"\n" +
                            "}\n" +
                            "", true));
            WorkflowRun run1 = r.buildAndAssertSuccess(p);
            Map<String, String> nodeMapping1 = mapNodeNameToLogText(run1);

            WorkflowRun run2 = r.buildAndAssertSuccess(p);
            Map<String, String> nodeMapping2 = mapNodeNameToLogText(run2);

            assertEquals(nodeMapping1, nodeMapping2);
        });
    }

    /**
     * Please note that any change to the node allocation algorithm may need an increase or decrease
     * of the number of agents in order to get a pass
     */
    @Issue("JENKINS-36547")
    @Test public void reuseNodesWithSameLabelsInDifferentReorderedStages() throws Throwable {
        sessions.then(r -> {
            // Note: for Jenkins versions > 2.65, the number of agents must be increased to 5.
            // This is due to changes in the Load Balancer (See JENKINS-60563).
            int totalAgents = Jenkins.getVersion().isNewerThan(new VersionNumber("2.265")) ? 5 : 3;
            for (int i = 0; i < totalAgents; ++i) {
                DumbSlave slave = r.createOnlineSlave();
                slave.setLabelString("foo bar");
            }

            WorkflowJob p = r.createProject(WorkflowJob.class, "demo");
            p.setDefinition(new CpsFlowDefinition("" +
                    "stage('1') {\n" +
                    "   node('foo') {\n" +
                    "       echo \"ran node block first\"\n" +
                    "   }\n" +
                    "}\n" +
                    "stage('2') {\n" +
                    "   node('foo') {\n" +
                    "	    echo \"ran node block second\"\n" +
                    "   }\n" +
                    "}\n" +
                    "", true));
            WorkflowRun run1 = r.buildAndAssertSuccess(p);
            Map<String, String> nodeMapping1 = mapNodeNameToLogText(run1);
            // if nodeMapping contains only one entry this test actually will not test anything reasonable
            // possibly the number of agents has to be adjusted in that case
            assertEquals(nodeMapping1.size(), 2);

            p.setDefinition(new CpsFlowDefinition("" +
                    "stage('2') {\n" +
                    "   node('foo') {\n" +
                    "       echo \"ran node block second\"\n" +
                    "   }\n" +
                    "}\n" +
                    "stage('1') {\n" +
                    "   node('foo') {\n" +
                    "	    echo \"ran node block first\"\n" +
                    "   }\n" +
                    "}\n" +
                    "", true));
            WorkflowRun run2 = r.buildAndAssertSuccess(p);
            Map<String, String> nodeMapping2 = mapNodeNameToLogText(run2);

            assertEquals(nodeMapping1, nodeMapping2);
        });
    }

    /**
     * Ensure node reuse works from within parallel block without using stages
     * Please note that any change to the node allocation algorithm may need an increase or decrease
     * of the number of agents in order to get a pass
     */
    @Issue("JENKINS-36547")
    @Test public void reuseNodesWithSameLabelsInParallelStages() throws Throwable {
        sessions.then(r -> {
            for (int i = 0; i < 4; ++i) {
                DumbSlave slave = r.createOnlineSlave();
                slave.setLabelString("foo bar");
            }

            WorkflowJob p = r.createProject(WorkflowJob.class, "demo");

            // 1: the second branch shall request the node first and wait inside the node block for the
            // first branch to acquire the node
            p.setDefinition(new CpsFlowDefinition("" +
                    "def secondBranchReady = false\n" +
                    "def firstBranchDone = false\n" +
                    "parallel(1: {\n" +
                    "   waitUntil { secondBranchReady }\n" +
                    "   node('foo') {\n" +
                    "       echo \"ran node block first\"\n" +
                    "   }\n" +
                    "   firstBranchDone = true\n" +
                    "}, 2: {\n" +
                    "   node('foo') {\n" +
                    "	    echo \"ran node block second\"\n" +
                    "       secondBranchReady = true\n" +
                    "       waitUntil { firstBranchDone }\n" +
                    "   }\n" +
                    "})\n" +
                    "", true));
            WorkflowRun run1 = r.buildAndAssertSuccess(p);
            Map<String, String> nodeMapping1 = mapNodeNameToLogText(run1);

            // if nodeMapping contains only one entry this test actually will not test anything reasonable
            // possibly the number of agents has to be adjusted in that case
            assertEquals(nodeMapping1.size(), 2);

            // 2: update script to force reversed order for node blocks; shall still pick the same nodes
            p.setDefinition(new CpsFlowDefinition("" +
                    "def firstBranchReady = false\n" +
                    "def secondBranchDone = false\n" +
                    "parallel(1: {\n" +
                    "   node('foo') {\n" +
                    "       echo \"ran node block first\"\n" +
                    "       firstBranchReady = true\n" +
                    "       waitUntil { secondBranchDone }\n" +
                    "   }\n" +
                    "}, 2: {\n" +
                    "   waitUntil { firstBranchReady }\n" +
                    "   node('foo') {\n" +
                    "	    echo \"ran node block second\"\n" +
                    "   }\n" +
                    "   secondBranchDone = true\n" +
                    "})\n" +
                    "", true));
            WorkflowRun run2 = r.buildAndAssertSuccess(p);
            Map<String, String> nodeMapping2 = mapNodeNameToLogText(run2);
            assertEquals(nodeMapping1, nodeMapping2);
        });
    }

    /**
     * Ensure node reuse works from within parallel blocks which use the same stage names
     * Please note that any change to the node allocation algorithm may need an increase or decrease
     * of the number of agents in order to get a pass
     */
    @Issue("JENKINS-36547")
    @Test public void reuseNodesWithSameLabelsInStagesWrappedInsideParallelStages() throws Throwable {
        sessions.then(r -> {
            for (int i = 0; i < 4; ++i) {
                DumbSlave slave = r.createOnlineSlave();
                slave.setLabelString("foo bar");
            }

            WorkflowJob p = r.createProject(WorkflowJob.class, "demo");
            p.setDefinition(new CpsFlowDefinition("" +
                    "def secondBranchReady = false\n" +
                    "def firstBranchDone = false\n" +
                    "parallel(1: {\n" +
                    "   waitUntil { secondBranchReady }\n" +
                    "   stage('stage1') {\n" +
                    "       node('foo') {\n" +
                    "           echo \"ran node block first\"\n" +
                    "        }\n" +
                    "   }\n" +
                    "   firstBranchDone = true\n" +
                    "}, 2: {\n" +
                    "   stage('stage1') {\n" +
                    "       node('foo') {\n" +
                    "	        echo \"ran node block second\"\n" +
                    "           secondBranchReady = true\n" +
                    "           waitUntil { firstBranchDone }\n" +
                    "        }\n" +
                    "   }\n" +
                    "})\n" +
                    "", true));
            WorkflowRun run1 = r.buildAndAssertSuccess(p);
            Map<String, String> nodeMapping1 = mapNodeNameToLogText(run1);

            // if nodeMapping contains only one entry this test actually will not test anything reasonable
            // possibly the number of agents has to be adjusted in that case
            assertEquals(nodeMapping1.size(), 2);

            // update script to force reversed order for node blocks; shall still pick the same nodes
            p.setDefinition(new CpsFlowDefinition("" +
                    "def firstBranchReady = false\n" +
                    "def secondBranchDone = false\n" +
                    "parallel(1: {\n" +
                    "   stage('stage1') {\n" +
                    "       node('foo') {\n" +
                    "           echo \"ran node block first\"\n" +
                    "           firstBranchReady = true\n" +
                    "           waitUntil { secondBranchDone }\n" +
                    "       }\n" +
                    "   }\n" +
                    "}, 2: {\n" +
                    "   waitUntil { firstBranchReady }\n" +
                    "   stage('stage1') {\n" +
                    "       node('foo') {\n" +
                    "    	    echo \"ran node block second\"\n" +
                    "       }\n" +
                    "   }\n" +
                    "   secondBranchDone = true\n" +
                    "})\n" +
                    "", true));

            WorkflowRun run2 = r.buildAndAssertSuccess(p);
            Map<String, String> nodeMapping2 = mapNodeNameToLogText(run2);
            assertEquals(nodeMapping1, nodeMapping2);
        });
    }

    @Issue("JENKINS-36547")
    @Test public void reuseNodeInSameRun() throws Throwable {
        sessions.then(r -> {
            for (int i = 0; i < 5; ++i) {
                DumbSlave slave = r.createOnlineSlave();
                slave.setLabelString("foo");
            }

            WorkflowJob p = r.createProject(WorkflowJob.class, "demo");
            p.setDefinition(new CpsFlowDefinition("for (int i = 0; i < 20; ++i) {node('foo') {echo \"ran node block ${i}\"}}", true));
            WorkflowRun run = r.buildAndAssertSuccess(p);
            Map<String, String> nodeMapping = mapNodeNameToLogText(run);

            // if the node was reused every time we'll only have one node mapping entry
            assertEquals(nodeMapping.size(), 1);
        });
    }

    @Issue("JENKINS-26132")
    @Test public void taskDisplayName() throws Throwable {
        sessions.then(r -> {
                WorkflowJob p = r.createProject(WorkflowJob.class, "p");
                p.setDefinition(new CpsFlowDefinition(
                    "stage('one') {\n" +
                    "  node {\n" +
                    "    semaphore 'one'\n" +
                    "    stage('two') {\n" +
                    "      semaphore 'two'\n" +
                    "    }\n" +
                    "  }\n" +
                    "}\n" +
                    "stage('three') {\n" +
                    "  node {\n" +
                    "    semaphore 'three'\n" +
                    "  }\n" +
                    "  parallel a: {\n" +
                    "    node {\n" +
                    "      semaphore 'a'\n" +
                    "    }\n" +
                    "  }, b: {\n" +
                    "    node {\n" +
                    "      semaphore 'b'\n" +
                    "    }\n" +
                    "  }\n" +
                    "}", true));
                WorkflowRun b = p.scheduleBuild2(0).waitForStart();
                SemaphoreStep.waitForStart("one/1", b);
                assertEquals(Collections.singletonList(n(b, "one")), currentLabels(r));
                assertEquals(Collections.singletonList(n(b, "one")), currentLabels(r));
                SemaphoreStep.success("one/1", null);
                SemaphoreStep.waitForStart("two/1", b);
                assertEquals(Collections.singletonList(n(b, "two")), currentLabels(r));
                SemaphoreStep.success("two/1", null);
                SemaphoreStep.waitForStart("three/1", b);
                assertEquals(Collections.singletonList(n(b, "three")), currentLabels(r));
                SemaphoreStep.success("three/1", null);
                SemaphoreStep.waitForStart("a/1", b);
                SemaphoreStep.waitForStart("b/1", b);
                assertEquals(Arrays.asList(n(b, "a"), n(b, "b")), currentLabels(r));
                SemaphoreStep.success("a/1", null);
                SemaphoreStep.success("b/1", null);
                r.waitForCompletion(b);
        });
    }

    private static String n(Run<?, ?> b, String label) {
        return Messages.ExecutorStepExecution_PlaceholderTask_displayName_label(b.getFullDisplayName(), label);
    }

    private static List<String> currentLabels(JenkinsRule r) {
        List<String> result = new ArrayList<>();
        for (Executor executor : r.jenkins.toComputer().getExecutors()) {
            Queue.Executable executable = executor.getCurrentExecutable();
            if (executable != null) {
                result.add(executable.getParent().getDisplayName());
            }
        }
        Collections.sort(result);
        return result;
    }


    @Issue("SECURITY-675")
    @Test public void authentication() throws Throwable {
        sessions.then(r -> {
            logging.record(ExecutorStepExecution.class, Level.FINE);
            Slave s = r.createSlave("remote", null, null);
            r.waitOnline(s);
            r.jenkins.setNumExecutors(0);
            r.jenkins.setSecurityRealm(r.createDummySecurityRealm());
            r.jenkins.setAuthorizationStrategy(new MockAuthorizationStrategy().
                grant(Jenkins.ADMINISTER).everywhere().to("admin"));
            WorkflowJob p = r.createProject(WorkflowJob.class, "p");
            // First check that if the build is run as dev, they are not allowed to use this agent:
            QueueItemAuthenticatorConfiguration.get().getAuthenticators().add(new MainAuthenticator());
            p.setDefinition(new CpsFlowDefinition("timeout(time: 5, unit: 'SECONDS') {node {error 'should not be allowed'}}", true));
            r.assertBuildStatus(Result.ABORTED, p.scheduleBuild2(0));
            assertThat(Queue.getInstance().getItems(), emptyArray());
            // What about when there is a fallback authenticator?
            QueueItemAuthenticatorConfiguration.get().getAuthenticators().add(new FallbackAuthenticator());
            r.assertBuildStatus(Result.ABORTED, p.scheduleBuild2(0));
            // Must also work even if the PlaceholderTask is recreated:
            p.setDefinition(new CpsFlowDefinition("node {error 'should not be allowed'}", true));
            s.toComputer().setTemporarilyOffline(true, null);
            r.waitForMessage("Still waiting to schedule task", p.scheduleBuild2(0).waitForStart());
        });
        sessions.then(r -> {
            WorkflowJob p = r.jenkins.getItemByFullName("p", WorkflowJob.class);
            r.waitOnline((Slave) r.jenkins.getNode("remote"));
            Thread.sleep(5000);
            WorkflowRun b3 = p.getBuildByNumber(3);
            assertTrue(b3.isBuilding());
            b3.doStop();
        });
    }

    /**
     * @see PipelineOnlyTaskDispatcher
     */
    @Issue("JENKINS-53837")
    @Test public void queueTaskOwnerCorrectWhenRestarting() throws Throwable {
        sessions.then(r -> {
            WorkflowJob p = r.createProject(WorkflowJob.class, "p1");
            p.setDefinition(new CpsFlowDefinition("node {\n" +
                    "  semaphore('wait')\n" +
                    "}", true));
            WorkflowRun b = p.scheduleBuild2(0).waitForStart();
            SemaphoreStep.waitForStart("wait/1", b);
        });
        sessions.then(r -> {
            WorkflowJob p = r.jenkins.getItemByFullName("p1", WorkflowJob.class);
            WorkflowRun b = p.getBuildByNumber(1);
            SemaphoreStep.success("wait/1", null);
            r.waitForCompletion(b);
            r.assertBuildStatusSuccess(b);
            r.assertLogNotContains("Non-Pipeline tasks are forbidden!", b);
        });
    }

    @Issue("JENKINS-58900")
    @Test public void nodeDisconnectMissingContextVariableException() throws Throwable {
        sessions.then(r -> {
            DumbSlave agent = r.createOnlineSlave();
            WorkflowJob p = r.createProject(WorkflowJob.class);
            p.setDefinition(new CpsFlowDefinition(
                    "node ('" + agent.getNodeName() + "') {\n" +
                    "  def isUnix = isUnix()\n" + // Only call `isUnix()` before the agent goes offline to avoid additional log warnings.
                    "  isUnix ? sh('echo hello') : bat('echo hello')\n" +
                    "  semaphore('wait')\n" +
                    "  isUnix ? sh('echo world') : bat('echo world')\n" +
                    "}", true));
            WorkflowRun b = p.scheduleBuild2(0).waitForStart();
            SemaphoreStep.waitForStart("wait/1", b);
            agent.toComputer().disconnect(new OfflineCause.UserCause(User.getUnknown(), "going offline"));
            while (agent.toComputer().isOnline()) {
                Thread.sleep(100);
            }
            SemaphoreStep.success("wait/1", null);
            r.waitForCompletion(b);
            r.assertBuildStatus(Result.FAILURE, b);
            r.assertLogContains("hello", b);
            r.assertLogNotContains("world", b);
            r.assertLogContains("going offline", b);
            r.assertLogContains("IOException: Unable to create live FilePath for " + agent.getNodeName(), b);
        });
    }

    @Test
    @Issue("JENKINS-60634")
    public void tempDirVariable() throws Throwable {
        sessions.then(r -> {
            WorkflowJob p = r.createProject(WorkflowJob.class, "p");
            p.setDefinition(new CpsFlowDefinition("node {if (isUnix()) {sh 'set -u && touch \"$WORKSPACE_TMP/x\"'} else {bat(/echo ok > \"%WORKSPACE_TMP%\\x\"/)}}", true));
            r.buildAndAssertSuccess(p);
            assertTrue(WorkspaceList.tempDir(r.jenkins.getWorkspaceFor(p)).child("x").exists());
        });
    }

    @Test
    @Issue("JENKINS-63486")
    public void getOwnerTaskPermissions() throws Throwable {
        sessions.then(r -> {
            MockFolder f = r.createFolder("f");
            WorkflowJob p = f.createProject(WorkflowJob.class, "p");
            p.setDefinition(new CpsFlowDefinition("node() { semaphore('wait') }", true));

            r.jenkins.setSecurityRealm(r.createDummySecurityRealm());
            r.jenkins.setAuthorizationStrategy(new MockAuthorizationStrategy()
                    .grant(Job.DISCOVER).onFolders(f).toEveryone()
                    .grant(Job.READ).onItems(p).toEveryone());
            User alice = User.get("alice", true, Collections.emptyMap());

            WorkflowRun b = p.scheduleBuild2(0).waitForStart();
            SemaphoreStep.waitForStart("wait/1", b);
            for (Executor e : Jenkins.get().toComputer().getExecutors()) {
                try (ACLContext context = ACL.as(alice)) {
                    e.hasStopPermission(); // Throws AccessDeniedException before JENKINS-63486.
                }
            }
        });
    }

    @Test public void getParentExecutable() throws Throwable {
        sessions.then(r -> {
            DumbSlave s = r.createOnlineSlave();
            WorkflowJob p = r.createProject(WorkflowJob.class, "p");
            p.setDefinition(new CpsFlowDefinition("node('" + s.getNodeName() + "') {semaphore('wait')}", true));
            WorkflowRun b = p.scheduleBuild2(0).waitForStart();
            SemaphoreStep.waitForStart("wait/1", b);
            List<Executor> executors = s.toComputer().getExecutors();
            assertEquals(1, executors.size());
            Queue.Executable exec = executors.get(0).getCurrentExecutable();
            assertNotNull(exec);
            assertEquals(b, exec.getParentExecutable());
            SemaphoreStep.success("wait/1", null);
        });
    }

    private static class MainAuthenticator extends QueueItemAuthenticator {
        @Override public Authentication authenticate(Queue.Task task) {
            return task instanceof WorkflowJob ? User.getById("dev", true).impersonate() : null;
        }
    }
    private static class FallbackAuthenticator extends QueueItemAuthenticator {
        @Override public Authentication authenticate(Queue.Task task) {
            return ACL.SYSTEM;
        }
    }

    @TestExtension("queueTaskOwnerCorrectWhenRestarting")
    public static class PipelineOnlyTaskDispatcher extends QueueTaskDispatcher {
        @Override
        public CauseOfBlockage canTake(Node node, Queue.BuildableItem item) {
            Queue.Task t = item.task;
            while (!(t instanceof Item) && (t != null)) {
                final Queue.Task ownerTask = t.getOwnerTask();
                if (t == ownerTask) {
                    break;
                }
                t = ownerTask;
            }
            if (t instanceof WorkflowJob) {
                return null;
            }
            final Queue.Task finalT = t;
            return new CauseOfBlockage() {
                @Override
                public String getShortDescription() {
                    return "Non-Pipeline tasks are forbidden! Not building: " + finalT;
                }
            };
        }
    }

}<|MERGE_RESOLUTION|>--- conflicted
+++ resolved
@@ -72,10 +72,7 @@
 import java.util.stream.Collectors;
 
 import hudson.util.VersionNumber;
-<<<<<<< HEAD
 import java.util.Set;
-=======
->>>>>>> 493c2cbf
 import jenkins.model.Jenkins;
 import jenkins.security.QueueItemAuthenticator;
 import jenkins.security.QueueItemAuthenticatorConfiguration;
@@ -224,41 +221,11 @@
         });
     }
 
-<<<<<<< HEAD
-    private Process jnlpProc;
-    private void startJnlpProc(JenkinsRule r, String agentName) throws Exception {
-        killJnlpProc();
-        ProcessBuilder pb = new ProcessBuilder(JavaEnvUtils.getJreExecutable("java"), "-Djava.awt.headless=true", "-jar", Which.jarFile(Launcher.class).getAbsolutePath(), "-jnlpUrl", r.getURL() + "computer/" + agentName + "/slave-agent.jnlp");
-        pb.redirectErrorStream(true);
-        System.err.println("Running: " + pb.command());
-        jnlpProc = pb.start();
-        new StreamCopyThread("jnlp", jnlpProc.getInputStream(), System.err).start();
-    }
-    @After public void killJnlpProc() {
-        if (jnlpProc != null) {
-            jnlpProc.destroyForcibly();
-            jnlpProc = null;
-        }
-    }
-
     @Test public void buildShellScriptAcrossRestart() throws Throwable {
         Assume.assumeFalse("TODO not sure how to write a corresponding batch script", Functions.isWindows());
         sessions.then(r -> {
                 logging.record(DurableTaskStep.class, Level.FINE).record(FileMonitoringTask.class, Level.FINE).record(ExecutorStepDynamicContext.class, Level.FINE).record(ExecutorStepExecution.class, Level.FINE);
-                // Cannot use regular JenkinsRule.createSlave due to JENKINS-26398.
-                // Nor can we can use JenkinsRule.createComputerLauncher, since spawned commands are killed by CommandLauncher somehow (it is not clear how; apparently before its onClosed kills them off).
-                DumbSlave s  = new DumbSlave("dumbo", tmp.getRoot().getAbsolutePath(), new JNLPLauncher(true));
-                s.setNumExecutors(1);
-                s.setRetentionStrategy(RetentionStrategy.NOOP);
-                r.jenkins.addNode(s);
-                startJnlpProc(r, "dumbo");
-=======
-    @Test public void buildShellScriptAcrossRestart() throws Throwable {
-        Assume.assumeFalse("TODO not sure how to write a corresponding batch script", Functions.isWindows());
-        sessions.then(r -> {
-                logging.record(DurableTaskStep.class, Level.FINE).record(FileMonitoringTask.class, Level.FINE);
                 DumbSlave s = r.createSlave("dumbo", null, null);
->>>>>>> 493c2cbf
                 WorkflowJob p = r.createProject(WorkflowJob.class, "demo");
                 File f1 = new File(r.jenkins.getRootDir(), "f1");
                 File f2 = new File(r.jenkins.getRootDir(), "f2");
@@ -279,10 +246,6 @@
                 WorkflowJob p = (WorkflowJob) r.jenkins.getItem("demo");
                 WorkflowRun b = p.getLastBuild();
                 assertTrue(b.isBuilding()); // TODO occasionally fails; log ends with: ‘Running: Allocate node : Body : Start’ (no shell step in sight)
-<<<<<<< HEAD
-                startJnlpProc(r, "dumbo"); // Have to relaunch JNLP agent, since the Jenkins port has changed, and we cannot force JenkinsRule to reuse the same port as before.
-=======
->>>>>>> 493c2cbf
                 File f1 = new File(r.jenkins.getRootDir(), "f1");
                 File f2 = new File(r.jenkins.getRootDir(), "f2");
                 assertTrue(f2.isFile());
@@ -306,13 +269,7 @@
         logging.record(DurableTaskStep.class, Level.FINE).record(FileMonitoringTask.class, Level.FINE);
         int count = 3_000;
         sessions.then(r -> {
-<<<<<<< HEAD
-            DumbSlave s = new DumbSlave("dumbo", tmp.getRoot().getAbsolutePath(), new JNLPLauncher(true));
-            r.jenkins.addNode(s);
-            startJnlpProc(r, "dumbo");
-=======
             DumbSlave s = r.createSlave("dumbo", null, null);
->>>>>>> 493c2cbf
             WorkflowJob p = r.createProject(WorkflowJob.class, "p");
             p.setDefinition(new CpsFlowDefinition("node('dumbo') {sh 'set +x; i=0; while [ $i -lt " + count + " ]; do echo \"<<<$i>>>\"; sleep .01; i=`expr $i + 1`; done'}", true));
             WorkflowRun b = p.scheduleBuild2(0).waitForStart();
@@ -321,10 +278,6 @@
         });
         sessions.then(r -> {
             WorkflowRun b = r.jenkins.getItemByFullName("p", WorkflowJob.class).getBuildByNumber(1);
-<<<<<<< HEAD
-            startJnlpProc(r, "dumbo");
-=======
->>>>>>> 493c2cbf
             r.assertBuildStatusSuccess(r.waitForCompletion(b));
             // Paying attention to the per-node log rather than whole-build log to exclude issues with copyLogs prior to JEP-210:
             FlowNode shNode = new DepthFirstScanner().findFirstMatch(b.getExecution(), new NodeStepTypePredicate("sh"));
@@ -349,15 +302,7 @@
         Assume.assumeFalse("TODO not sure how to write a corresponding batch script", Functions.isWindows());
         sessions.then(r -> {
                 logging.record(DurableTaskStep.class, Level.FINE).record(FileMonitoringTask.class, Level.FINE);
-<<<<<<< HEAD
-                DumbSlave s = new DumbSlave("dumbo", tmp.getRoot().getAbsolutePath(), new JNLPLauncher(true));
-                s.setNumExecutors(1);
-                s.setRetentionStrategy(RetentionStrategy.NOOP);
-                r.jenkins.addNode(s);
-                startJnlpProc(r, "dumbo");
-=======
                 Slave s = inboundAgents.createAgent(r, "dumbo");
->>>>>>> 493c2cbf
                 WorkflowJob p = r.createProject(WorkflowJob.class, "demo");
                 File f1 = new File(r.jenkins.getRootDir(), "f1");
                 File f2 = new File(r.jenkins.getRootDir(), "f2");
@@ -379,11 +324,7 @@
                 while (c.isOnline()) {
                     Thread.sleep(100);
                 }
-<<<<<<< HEAD
-                startJnlpProc(r, "dumbo");
-=======
                 inboundAgents.start(r, "dumbo");
->>>>>>> 493c2cbf
                 while (c.isOffline()) {
                     Thread.sleep(100);
                 }
@@ -405,12 +346,8 @@
         sessions.then(r -> {
             RetryThis.activate();
             logging.record(DurableTaskStep.class, Level.FINE).record(FileMonitoringTask.class, Level.FINE).record(ExecutorStepExecution.class, Level.FINE);
-            DumbSlave s = new DumbSlave("dumbo1", tmp.newFolder().getAbsolutePath(), new JNLPLauncher(true));
+            Slave s = inboundAgents.createAgent(r, "dumbo1");
             s.setLabelString("dumb");
-            s.setNumExecutors(1);
-            s.setRetentionStrategy(RetentionStrategy.NOOP);
-            r.jenkins.addNode(s);
-            startJnlpProc(r, "dumbo1");
             WorkflowJob p = r.createProject(WorkflowJob.class, "p");
             p.setDefinition(new CpsFlowDefinition(
                 "node('dumb') {\n" +
@@ -418,18 +355,13 @@
                 "}", true));
             WorkflowRun b = p.scheduleBuild2(0).waitForStart();
             r.waitForMessage("+ sleep", b);
-            killJnlpProc();
+            inboundAgents.stop("dumbo1");
             r.jenkins.removeNode(s);
             r.waitForMessage("Retrying block from dumbo1 as dumb", b);
-            s = new DumbSlave("dumbo2", tmp.newFolder().getAbsolutePath(), new JNLPLauncher(true));
+            s = inboundAgents.createAgent(r, "dumbo2");
             s.setLabelString("dumb");
-            s.setNumExecutors(1);
-            s.setRetentionStrategy(RetentionStrategy.NOOP);
-            r.jenkins.addNode(s);
-            startJnlpProc(r, "dumbo2");
             r.waitForMessage("Running on dumbo2 in ", b);
             r.assertBuildStatusSuccess(r.waitForCompletion(b));
-            killJnlpProc();
         });
     }
 
@@ -440,12 +372,8 @@
         sessions.then(r -> {
             RetryThis.activate();
             logging.record(ExecutorStepExecution.class, Level.FINE);
-            DumbSlave s = new DumbSlave("dumbo1", tmp.newFolder().getAbsolutePath(), new JNLPLauncher(true));
+            Slave s = inboundAgents.createAgent(r, "dumbo1");
             s.setLabelString("dumb");
-            s.setNumExecutors(1);
-            s.setRetentionStrategy(RetentionStrategy.NOOP);
-            r.jenkins.addNode(s);
-            startJnlpProc(r, "dumbo1");
             WorkflowJob p = r.createProject(WorkflowJob.class, "p");
             p.setDefinition(new CpsFlowDefinition(
                 "node('dumb') {\n" +
@@ -458,18 +386,13 @@
             // from RemoteLauncher$ProcImpl.isAlive via RemoteInvocationHandler.channelOrFail.
             // Either way the top-level exception wraps ClosedChannelException:
             Thread.sleep(1000);
-            killJnlpProc();
+            inboundAgents.stop("dumbo1");
             r.jenkins.removeNode(s);
             r.waitForMessage("Retrying block from dumbo1 as dumb", b);
-            s = new DumbSlave("dumbo2", tmp.newFolder().getAbsolutePath(), new JNLPLauncher(true));
+            s = inboundAgents.createAgent(r, "dumbo2");
             s.setLabelString("dumb");
-            s.setNumExecutors(1);
-            s.setRetentionStrategy(RetentionStrategy.NOOP);
-            r.jenkins.addNode(s);
-            startJnlpProc(r, "dumbo2");
             r.waitForMessage("Running on dumbo2 in ", b);
             r.assertBuildStatusSuccess(r.waitForCompletion(b));
-            killJnlpProc();
         });
     }
     public static final class HangStep extends Step {
@@ -495,12 +418,8 @@
     @Test public void retryNewStepAcrossRestarts() throws Throwable {
         logging.record(DurableTaskStep.class, Level.FINE).record(FileMonitoringTask.class, Level.FINE).record(ExecutorStepExecution.class, Level.FINE);
         sessions.then(r -> {
-            DumbSlave s = new DumbSlave("dumbo1", tmp.newFolder().getAbsolutePath(), new JNLPLauncher(true));
+            Slave s = inboundAgents.createAgent(r, "dumbo1");
             s.setLabelString("dumb");
-            s.setNumExecutors(1);
-            s.setRetentionStrategy(RetentionStrategy.NOOP);
-            r.jenkins.addNode(s);
-            startJnlpProc(r, "dumbo1");
             WorkflowJob p = r.createProject(WorkflowJob.class, "p");
             p.setDefinition(new CpsFlowDefinition(
                 "node('dumb') {\n" +
@@ -512,21 +431,16 @@
         });
         sessions.then(r -> {
             RetryThis.activate();
-            killJnlpProc();
+            inboundAgents.stop("dumbo1");
             r.jenkins.removeNode(r.jenkins.getNode("dumbo1"));
             SemaphoreStep.success("wait/1", null);
             SemaphoreStep.success("wait/2", null);
             WorkflowRun b = r.jenkins.getItemByFullName("p", WorkflowJob.class).getBuildByNumber(1);
             r.waitForMessage("Retrying block from dumbo1 as dumb", b);
-            DumbSlave s = new DumbSlave("dumbo2", tmp.newFolder().getAbsolutePath(), new JNLPLauncher(true));
+            Slave s = inboundAgents.createAgent(r, "dumbo2");
             s.setLabelString("dumb");
-            s.setNumExecutors(1);
-            s.setRetentionStrategy(RetentionStrategy.NOOP);
-            r.jenkins.addNode(s);
-            startJnlpProc(r, "dumbo2");
             r.waitForMessage("Running on dumbo2 in ", b);
             r.assertBuildStatusSuccess(r.waitForCompletion(b));
-            killJnlpProc();
         });
     }
 
@@ -535,12 +449,8 @@
     @Test public void retryNodeBlockSynchAcrossRestarts() throws Throwable {
         logging.record(ExecutorStepExecution.class, Level.FINE);
         sessions.then(r -> {
-            DumbSlave s = new DumbSlave("dumbo1", tmp.newFolder().getAbsolutePath(), new JNLPLauncher(true));
+            Slave s = inboundAgents.createAgent(r, "dumbo1");
             s.setLabelString("dumb");
-            s.setNumExecutors(1);
-            s.setRetentionStrategy(RetentionStrategy.NOOP);
-            r.jenkins.addNode(s);
-            startJnlpProc(r, "dumbo1");
             WorkflowJob p = r.createProject(WorkflowJob.class, "p");
             p.setDefinition(new CpsFlowDefinition(
                 "node('dumb') {\n" +
@@ -551,19 +461,14 @@
         });
         sessions.then(r -> {
             RetryThis.activate();
-            killJnlpProc();
+            inboundAgents.stop("dumbo1");
             r.jenkins.removeNode(r.jenkins.getNode("dumbo1"));
             WorkflowRun b = r.jenkins.getItemByFullName("p", WorkflowJob.class).getBuildByNumber(1);
             r.waitForMessage("Retrying block from dumbo1 as dumb", b);
-            DumbSlave s = s = new DumbSlave("dumbo2", tmp.newFolder().getAbsolutePath(), new JNLPLauncher(true));
+            Slave s = inboundAgents.createAgent(r, "dumbo2");
             s.setLabelString("dumb");
-            s.setNumExecutors(1);
-            s.setRetentionStrategy(RetentionStrategy.NOOP);
-            r.jenkins.addNode(s);
-            startJnlpProc(r, "dumbo2");
             r.waitForMessage("Running on dumbo2 in ", b);
             r.assertBuildStatusSuccess(r.waitForCompletion(b));
-            killJnlpProc();
         });
     }
     public static final class WaitWithoutAgentStep extends Step {
@@ -616,15 +521,7 @@
                 logging.record(DurableTaskStep.class, Level.FINE).
                         record(ExecutorStepDynamicContext.class, Level.FINE).
                         record(WorkspaceList.class, Level.FINE);
-<<<<<<< HEAD
-                DumbSlave s = new DumbSlave("dumbo", tmp.getRoot().getAbsolutePath(), new JNLPLauncher(true));
-                s.setNumExecutors(1);
-                s.setRetentionStrategy(RetentionStrategy.NOOP);
-                r.jenkins.addNode(s);
-                startJnlpProc(r, "dumbo");
-=======
                 Slave s = inboundAgents.createAgent(r, "dumbo");
->>>>>>> 493c2cbf
                 WorkflowJob p = r.createProject(WorkflowJob.class, "demo");
                 File f1 = new File(r.jenkins.getRootDir(), "f1");
                 File f2 = new File(r.jenkins.getRootDir(), "f2");
@@ -667,11 +564,7 @@
                     Thread.sleep(100);
                 }
                 LOGGER.info("restarting agent");
-<<<<<<< HEAD
-                startJnlpProc(r, "dumbo");
-=======
                 inboundAgents.start(r, "dumbo");
->>>>>>> 493c2cbf
                 while (computer.isOffline()) {
                     Thread.sleep(100);
                 }
