--- conflicted
+++ resolved
@@ -271,7 +271,6 @@
                             LOGGER.log(Level.WARNING, null, x);
                             continue;
                         }
-<<<<<<< HEAD
                         task.withExecution(execution -> {
                             BodyExecution body = execution.body;
                             if (body == null) {
@@ -279,16 +278,12 @@
                                 return;
                             }
                             listener.getLogger().println("Agent " + node.getNodeName() + " was deleted; cancelling node body");
-                            body.cancel(new RemovedNodeCause()); // TODO pass actualInterruption=false https://github.com/jenkinsci/workflow-cps-plugin/blob/f642ed4fad556e100394ebb1f69f0ac8e5336248/src/main/java/org/jenkinsci/plugins/workflow/cps/CpsBodyExecution.java#L251
+                            if (Util.isOverridden(BodyExecution.class, body.getClass(), "cancel", Throwable.class)) {
+                                body.cancel(new FlowInterruptedException(Result.ABORTED, false, new RemovedNodeCause()));
+                            } else { // TODO remove once https://github.com/jenkinsci/workflow-cps-plugin/pull/570 is widely deployed
+                                body.cancel(new RemovedNodeCause());
+                            }
                         });
-=======
-                        listener.getLogger().println("Agent " + node.getNodeName() + " was deleted; cancelling node body");
-                        if (Util.isOverridden(BodyExecution.class, body.getClass(), "cancel", Throwable.class)) {
-                            body.cancel(new FlowInterruptedException(Result.ABORTED, false, new RemovedNodeCause()));
-                        } else { // TODO remove once https://github.com/jenkinsci/workflow-cps-plugin/pull/570 is widely deployed
-                            body.cancel(new RemovedNodeCause());
-                        }
->>>>>>> 02b9244f
                     }
                 }
             }, TIMEOUT_WAITING_FOR_NODE_MILLIS, TimeUnit.MILLISECONDS);
